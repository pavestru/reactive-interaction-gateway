--- conflicted
+++ resolved
@@ -1,83 +1,340 @@
 %{
-  "accept": {:hex, :accept, "0.3.5", "b33b127abca7cc948bbe6caa4c263369abf1347cfa9d8e699c6d214660f10cd1", [:rebar3], [], "hexpm"},
-  "artificery": {:hex, :artificery, "0.4.2", "3ded6e29e13113af52811c72f414d1e88f711410cac1b619ab3a2666bbd7efd4", [:mix], [], "hexpm"},
-  "base64url": {:hex, :base64url, "0.0.1", "36a90125f5948e3afd7be97662a1504b934dd5dac78451ca6e9abf85a10286be", [:rebar], [], "hexpm"},
-  "brod": {:hex, :brod, "3.7.7", "d379ad0019d6e433e9637e57940dcb0d98ea6ca0770276a945eef0ffb4b07e20", [:make, :rebar, :rebar3], [{:kafka_protocol, "2.2.7", [hex: :kafka_protocol, repo: "hexpm", optional: false]}, {:supervisor3, "1.1.8", [hex: :supervisor3, repo: "hexpm", optional: false]}], "hexpm"},
-  "bunt": {:hex, :bunt, "0.2.0", "951c6e801e8b1d2cbe58ebbd3e616a869061ddadcc4863d0a2182541acae9a38", [:mix], [], "hexpm"},
-  "certifi": {:hex, :certifi, "2.5.1", "867ce347f7c7d78563450a18a6a28a8090331e77fa02380b4a21962a65d36ee5", [:rebar3], [{:parse_trans, "~>3.3", [hex: :parse_trans, repo: "hexpm", optional: false]}], "hexpm"},
-  "combine": {:hex, :combine, "0.10.0", "eff8224eeb56498a2af13011d142c5e7997a80c8f5b97c499f84c841032e429f", [:mix], [], "hexpm"},
-  "confex": {:hex, :confex, "3.4.0", "8b1c3cc7a93320291abb31223a178df19d7f722ee816c05a8070c8c9a054560d", [:mix], [], "hexpm"},
-  "cowboy": {:hex, :cowboy, "2.6.1", "f2e06f757c337b3b311f9437e6e072b678fcd71545a7b2865bdaa154d078593f", [:rebar3], [{:cowlib, "~> 2.7.0", [hex: :cowlib, repo: "hexpm", optional: false]}, {:ranch, "~> 1.7.1", [hex: :ranch, repo: "hexpm", optional: false]}], "hexpm"},
-  "cowlib": {:hex, :cowlib, "2.7.1", "ee7cb7f5f7e85b6266c498e379fc865f647b9104491dbb1e35ea1f8bbe60bc1b", [:rebar3], [], "hexpm"},
-  "crc32cer": {:hex, :crc32cer, "0.1.3", "8984906c4b4fae6aa292c48f286a1c83b19ad44bd102287acb94d696015967ce", [:make, :rebar, :rebar3], [], "hexpm"},
-  "credo": {:hex, :credo, "1.0.4", "d2214d4cc88c07f54004ffd5a2a27408208841be5eca9f5a72ce9e8e835f7ede", [:mix], [{:bunt, "~> 0.2.0", [hex: :bunt, repo: "hexpm", optional: false]}, {:jason, "~> 1.0", [hex: :jason, repo: "hexpm", optional: false]}], "hexpm"},
-  "deferred_config": {:hex, :deferred_config, "0.1.1", "ec912e9ee3c99b90a8d4bdec8fbd15309f4bd6729f30789e0ff6f595d06bbce5", [:mix], [], "hexpm"},
-  "dialyxir": {:hex, :dialyxir, "1.0.0-rc.6", "78e97d9c0ff1b5521dd68041193891aebebce52fc3b93463c0a6806874557d7d", [:mix], [{:erlex, "~> 0.2.1", [hex: :erlex, repo: "hexpm", optional: false]}], "hexpm"},
-  "distillery": {:hex, :distillery, "2.1.1", "f9332afc2eec8a1a2b86f22429e068ef35f84a93ea1718265e740d90dd367814", [:mix], [{:artificery, "~> 0.2", [hex: :artificery, repo: "hexpm", optional: false]}], "hexpm"},
-  "earmark": {:hex, :earmark, "1.3.2", "b840562ea3d67795ffbb5bd88940b1bed0ed9fa32834915125ea7d02e35888a5", [:mix], [], "hexpm"},
-  "elixir_make": {:hex, :elixir_make, "0.5.2", "96a28c79f5b8d34879cd95ebc04d2a0d678cfbbd3e74c43cb63a76adf0ee8054", [:mix], [], "hexpm"},
-  "erlavro": {:hex, :erlavro, "2.6.5", "b144ed22bcca64f3a811569d8687e3445b2c2ca7add41c0eac1aefbd2a52c771", [:make, :rebar, :rebar3], [{:jsone, "1.4.6", [hex: :jsone, repo: "hexpm", optional: false]}], "hexpm"},
-  "erlex": {:hex, :erlex, "0.2.4", "23791959df45fe8f01f388c6f7eb733cc361668cbeedd801bf491c55a029917b", [:mix], [], "hexpm"},
-  "ex2ms": {:hex, :ex2ms, "1.5.0", "19e27f9212be9a96093fed8cdfbef0a2b56c21237196d26760f11dfcfae58e97", [:mix], [], "hexpm"},
-  "ex_aws": {:hex, :ex_aws, "2.1.0", "b92651527d6c09c479f9013caa9c7331f19cba38a650590d82ebf2c6c16a1d8a", [:mix], [{:configparser_ex, "~> 2.0", [hex: :configparser_ex, repo: "hexpm", optional: true]}, {:hackney, "1.6.3 or 1.6.5 or 1.7.1 or 1.8.6 or ~> 1.9", [hex: :hackney, repo: "hexpm", optional: true]}, {:jsx, "~> 2.8", [hex: :jsx, repo: "hexpm", optional: true]}, {:poison, ">= 1.2.0", [hex: :poison, repo: "hexpm", optional: true]}, {:sweet_xml, "~> 0.6", [hex: :sweet_xml, repo: "hexpm", optional: true]}, {:xml_builder, "~> 0.1.0", [hex: :xml_builder, repo: "hexpm", optional: true]}], "hexpm"},
-  "ex_aws_kinesis": {:hex, :ex_aws_kinesis, "2.0.1", "7f8746e89904ccc6da2c9575e8fe08584e189b2739d964968bba2b9ec1f57fd6", [:mix], [{:ex_aws, "~> 2.0", [hex: :ex_aws, repo: "hexpm", optional: false]}], "hexpm"},
-  "ex_doc": {:hex, :ex_doc, "0.20.0", "47ef7d09d990fa4a4373c96c4bdff846836f011e88dd7695d31f54ec035ff38e", [:mix], [{:earmark, "~> 1.3", [hex: :earmark, repo: "hexpm", optional: false]}, {:makeup_elixir, "~> 0.10", [hex: :makeup_elixir, repo: "hexpm", optional: false]}], "hexpm"},
-  "excoveralls": {:hex, :excoveralls, "0.10.6", "e2b9718c9d8e3ef90bc22278c3f76c850a9f9116faf4ebe9678063310742edc2", [:mix], [{:hackney, "~> 1.13", [hex: :hackney, repo: "hexpm", optional: false]}, {:jason, "~> 1.0", [hex: :jason, repo: "hexpm", optional: false]}], "hexpm"},
-  "fake_server": {:hex, :fake_server, "2.0.0", "8fe02d9c3d9b8b389f1d739f9b5ce4c683081cdfb2707a548aacb982a1990c44", [:mix], [{:cowboy, "~> 2.5", [hex: :cowboy, repo: "hexpm", optional: false]}, {:poison, ">= 1.0.0", [hex: :poison, repo: "hexpm", optional: false]}], "hexpm"},
-  "file_system": {:hex, :file_system, "0.2.6", "fd4dc3af89b9ab1dc8ccbcc214a0e60c41f34be251d9307920748a14bf41f1d3", [:mix], [], "hexpm"},
-  "gettext": {:hex, :gettext, "0.17.0", "abe21542c831887a2b16f4c94556db9c421ab301aee417b7c4fbde7fbdbe01ec", [:mix], [], "hexpm"},
-  "hackney": {:hex, :hackney, "1.15.1", "9f8f471c844b8ce395f7b6d8398139e26ddca9ebc171a8b91342ee15a19963f4", [:rebar3], [{:certifi, "2.5.1", [hex: :certifi, repo: "hexpm", optional: false]}, {:idna, "6.0.0", [hex: :idna, repo: "hexpm", optional: false]}, {:metrics, "1.0.1", [hex: :metrics, repo: "hexpm", optional: false]}, {:mimerl, "~>1.1", [hex: :mimerl, repo: "hexpm", optional: false]}, {:ssl_verify_fun, "1.1.4", [hex: :ssl_verify_fun, repo: "hexpm", optional: false]}], "hexpm"},
-  "httpoison": {:hex, :httpoison, "1.5.0", "71ae9f304bdf7f00e9cd1823f275c955bdfc68282bc5eb5c85c3a9ade865d68e", [:mix], [{:hackney, "~> 1.8", [hex: :hackney, repo: "hexpm", optional: false]}], "hexpm"},
-  "idna": {:hex, :idna, "6.0.0", "689c46cbcdf3524c44d5f3dde8001f364cd7608a99556d8fbd8239a5798d4c10", [:rebar3], [{:unicode_util_compat, "0.4.1", [hex: :unicode_util_compat, repo: "hexpm", optional: false]}], "hexpm"},
-  "jason": {:hex, :jason, "1.1.2", "b03dedea67a99223a2eaf9f1264ce37154564de899fd3d8b9a21b1a6fd64afe7", [:mix], [{:decimal, "~> 1.0", [hex: :decimal, repo: "hexpm", optional: true]}], "hexpm"},
-  "jaxon": {:hex, :jaxon, "1.0.10", "bedd7e3a8ed6325fdfef15aff0063faeab633d4b5ddbe8011051b35092a22f15", [:make, :mix], [{:elixir_make, "~> 0.4", [hex: :elixir_make, repo: "hexpm", optional: false]}], "hexpm"},
-  "joken": {:hex, :joken, "1.5.0", "42a0953e80bd933fc98a0874e156771f78bf0e92abe6c3a9c22feb6da28efb0b", [:mix], [{:jose, "~> 1.8", [hex: :jose, repo: "hexpm", optional: false]}, {:plug, "~> 1.0", [hex: :plug, repo: "hexpm", optional: true]}, {:poison, "~> 1.5 or ~> 2.0 or ~> 3.0", [hex: :poison, repo: "hexpm", optional: true]}], "hexpm"},
-  "jose": {:hex, :jose, "1.9.0", "4167c5f6d06ffaebffd15cdb8da61a108445ef5e85ab8f5a7ad926fdf3ada154", [:mix, :rebar3], [{:base64url, "~> 0.0.1", [hex: :base64url, repo: "hexpm", optional: false]}], "hexpm"},
-  "jsone": {:hex, :jsone, "1.4.6", "644d6d57befb22c8e19b324dee19d73b1c004565009861a8f64c68b7b9e64dbf", [:rebar3], [], "hexpm"},
-  "kafka_protocol": {:hex, :kafka_protocol, "2.2.7", "a737a5714874ebd4a82f198f79cb438cda5d1054291b0b1c8f241448c332734d", [:rebar, :rebar3], [{:crc32cer, "0.1.3", [hex: :crc32cer, repo: "hexpm", optional: false]}, {:snappyer, "1.2.4", [hex: :snappyer, repo: "hexpm", optional: false]}], "hexpm"},
-  "makeup": {:hex, :makeup, "0.8.0", "9cf32aea71c7fe0a4b2e9246c2c4978f9070257e5c9ce6d4a28ec450a839b55f", [:mix], [{:nimble_parsec, "~> 0.5.0", [hex: :nimble_parsec, repo: "hexpm", optional: false]}], "hexpm"},
-  "makeup_elixir": {:hex, :makeup_elixir, "0.13.0", "be7a477997dcac2e48a9d695ec730b2d22418292675c75aa2d34ba0909dcdeda", [:mix], [{:makeup, "~> 0.8", [hex: :makeup, repo: "hexpm", optional: false]}], "hexpm"},
-  "memoize": {:hex, :memoize, "1.3.0", "c82eaf40cd2afd0cc050ee0d7e6b298aa2a0d5faa8680b48147deecb4b94300d", [:mix], [], "hexpm"},
-  "metrics": {:hex, :metrics, "1.0.1", "25f094dea2cda98213cecc3aeff09e940299d950904393b2a29d191c346a8486", [:rebar3], [], "hexpm"},
-  "mime": {:hex, :mime, "1.3.1", "30ce04ab3175b6ad0bdce0035cba77bba68b813d523d1aac73d9781b4d193cf8", [:mix], [], "hexpm"},
-  "mimerl": {:hex, :mimerl, "1.2.0", "67e2d3f571088d5cfd3e550c383094b47159f3eee8ffa08e64106cdf5e981be3", [:rebar3], [], "hexpm"},
-  "mix_test_watch": {:hex, :mix_test_watch, "0.9.0", "c72132a6071261893518fa08e121e911c9358713f62794a90c95db59042af375", [:mix], [{:file_system, "~> 0.2.1 or ~> 0.3", [hex: :file_system, repo: "hexpm", optional: false]}], "hexpm"},
-  "mox": {:hex, :mox, "0.5.0", "c519b48407017a85f03407a9a4c4ceb7cc6dec5fe886b2241869fb2f08476f9e", [:mix], [], "hexpm"},
-  "murmur": {:hex, :murmur, "1.0.1", "a6e6bced2dd0d666090a9cf3e73699f3b9176bbcf32d35b0f022f137667608e3", [:mix], [], "hexpm"},
-  "nimble_parsec": {:hex, :nimble_parsec, "0.5.0", "90e2eca3d0266e5c53f8fbe0079694740b9c91b6747f2b7e3c5d21966bba8300", [:mix], [], "hexpm"},
-  "odgn_json_pointer": {:hex, :odgn_json_pointer, "2.5.0", "d90b8e854cb2b59cc1ec6f0fd8a38026debadfdd2bc418364a0f51707ba6b0af", [:mix], [], "hexpm"},
-  "parse_trans": {:hex, :parse_trans, "3.3.0", "09765507a3c7590a784615cfd421d101aec25098d50b89d7aa1d66646bc571c1", [:rebar3], [], "hexpm"},
-  "peerage": {:hex, :peerage, "1.0.3", "945c3dfc407215b89682c65198d004028df0fa772bfea4d2cc9bb4e39e8be9a0", [:mix], [{:deferred_config, "~> 0.1.1", [hex: :deferred_config, repo: "hexpm", optional: false]}], "hexpm"},
-  "phoenix": {:hex, :phoenix, "1.4.3", "8eed4a64ff1e12372cd634724bddd69185938f52c18e1396ebac76375d85677d", [:mix], [{:jason, "~> 1.0", [hex: :jason, repo: "hexpm", optional: true]}, {:phoenix_pubsub, "~> 1.1", [hex: :phoenix_pubsub, repo: "hexpm", optional: false]}, {:plug, "~> 1.7", [hex: :plug, repo: "hexpm", optional: false]}, {:plug_cowboy, "~> 1.0 or ~> 2.0", [hex: :plug_cowboy, repo: "hexpm", optional: true]}], "hexpm"},
-  "phoenix_pubsub": {:hex, :phoenix_pubsub, "1.1.2", "496c303bdf1b2e98a9d26e89af5bba3ab487ba3a3735f74bf1f4064d2a845a3e", [:mix], [], "hexpm"},
-  "phoenix_swagger": {:hex, :phoenix_swagger, "0.8.1", "af7fc985804145e17df316bb988db86d43401af3cff2f5f7ef6c21d22af5086c", [:mix], [{:ex_json_schema, "~> 0.5", [hex: :ex_json_schema, repo: "hexpm", optional: true]}, {:plug, "~> 1.4", [hex: :plug, repo: "hexpm", optional: false]}, {:poison, "~> 2.2 or ~> 3.0", [hex: :poison, repo: "hexpm", optional: false]}], "hexpm"},
-  "plug": {:hex, :plug, "1.8.0", "9d2685cb007fe5e28ed9ac27af2815bc262b7817a00929ac10f56f169f43b977", [:mix], [{:mime, "~> 1.0", [hex: :mime, repo: "hexpm", optional: false]}, {:plug_crypto, "~> 1.0", [hex: :plug_crypto, repo: "hexpm", optional: false]}, {:telemetry, "~> 0.4", [hex: :telemetry, repo: "hexpm", optional: true]}], "hexpm"},
-  "plug_cowboy": {:hex, :plug_cowboy, "2.0.2", "6055f16868cc4882b24b6e1d63d2bada94fb4978413377a3b32ac16c18dffba2", [:mix], [{:cowboy, "~> 2.5", [hex: :cowboy, repo: "hexpm", optional: false]}, {:plug, "~> 1.7", [hex: :plug, repo: "hexpm", optional: false]}], "hexpm"},
-  "plug_crypto": {:hex, :plug_crypto, "1.0.0", "18e49317d3fa343f24620ed22795ec29d4a5e602d52d1513ccea0b07d8ea7d4d", [:mix], [], "hexpm"},
-  "poison": {:hex, :poison, "3.1.0", "d9eb636610e096f86f25d9a46f35a9facac35609a7591b3be3326e99a0484665", [:mix], [], "hexpm"},
-  "porcelain": {:hex, :porcelain, "2.0.3", "2d77b17d1f21fed875b8c5ecba72a01533db2013bd2e5e62c6d286c029150fdc", [:mix], [], "hexpm"},
-  "prometheus": {:hex, :prometheus, "4.2.2", "a830e77b79dc6d28183f4db050a7cac926a6c58f1872f9ef94a35cd989aceef8", [:mix, :rebar3], [], "hexpm"},
-  "prometheus_ex": {:hex, :prometheus_ex, "3.0.5", "fa58cfd983487fc5ead331e9a3e0aa622c67232b3ec71710ced122c4c453a02f", [:mix], [{:prometheus, "~> 4.0", [hex: :prometheus, repo: "hexpm", optional: false]}], "hexpm"},
-  "prometheus_plugs": {:hex, :prometheus_plugs, "1.1.5", "25933d48f8af3a5941dd7b621c889749894d8a1082a6ff7c67cc99dec26377c5", [:mix], [{:accept, "~> 0.1", [hex: :accept, repo: "hexpm", optional: false]}, {:plug, "~> 1.0", [hex: :plug, repo: "hexpm", optional: false]}, {:prometheus_ex, "~> 1.1 or ~> 2.0 or ~> 3.0", [hex: :prometheus_ex, repo: "hexpm", optional: false]}, {:prometheus_process_collector, "~> 1.1", [hex: :prometheus_process_collector, repo: "hexpm", optional: true]}], "hexpm"},
-  "ranch": {:hex, :ranch, "1.7.1", "6b1fab51b49196860b733a49c07604465a47bdb78aa10c1c16a3d199f7f8c881", [:rebar3], [], "hexpm"},
-  "raxx": {:hex, :raxx, "0.18.1", "ae84242e035fc367cb0bd3a49349482040a259ed1504cc030045c20bdd85b307", [:mix], [], "hexpm"},
-  "schemex": {:hex, :schemex, "0.1.1", "62d4fb3e61c940f23e7f37dbd74c0476ecae7fb9bf354e2e4731cb6e26d99ba8", [:mix], [{:httpoison, "~> 1.0", [hex: :httpoison, repo: "hexpm", optional: false]}, {:poison, "~> 3.1", [hex: :poison, repo: "hexpm", optional: false]}], "hexpm"},
-  "server_sent_event": {:hex, :server_sent_event, "0.4.8", "e12161e78f7cbf9ba1c051caa1a95f12aa12db66abe24da5e1fcbbfc339f20c1", [:mix], [{:raxx, "~> 0.16.0 or ~> 0.17.0 or ~> 0.18.0", [hex: :raxx, repo: "hexpm", optional: false]}], "hexpm"},
-  "snappyer": {:hex, :snappyer, "1.2.4", "6d739c534cd2339633127a2b40279be71f149e5842c5363a4d88e66efb7c1fec", [:make, :rebar, :rebar3], [], "hexpm"},
-  "socket": {:hex, :socket, "0.3.13", "98a2ab20ce17f95fb512c5cadddba32b57273e0d2dba2d2e5f976c5969d0c632", [:mix], [], "hexpm"},
-  "ssl_verify_fun": {:hex, :ssl_verify_fun, "1.1.4", "f0eafff810d2041e93f915ef59899c923f4568f4585904d010387ed74988e77b", [:make, :mix, :rebar3], [], "hexpm"},
-  "stream_data": {:hex, :stream_data, "0.4.3", "62aafd870caff0849a5057a7ec270fad0eb86889f4d433b937d996de99e3db25", [:mix], [], "hexpm"},
-  "stubr": {:hex, :stubr, "1.5.1", "6c710a66089c0b0393d29050b4294b46541baaae3ea7f8ff16925f13323e061e", [:mix], [], "hexpm"},
-  "supervisor3": {:hex, :supervisor3, "1.1.8", "5cf95c95342b589ec8d74689eea0646c0a3eb92820241e0c2d0ca4c104df92bc", [:make, :rebar, :rebar3], [], "hexpm"},
-<<<<<<< HEAD
-  "timex": {:hex, :timex, "3.5.0", "b0a23167da02d0fe4f1a4e104d1f929a00d348502b52432c05de875d0b9cffa5", [:mix], [{:combine, "~> 0.10", [hex: :combine, repo: "hexpm", optional: false]}, {:gettext, "~> 0.10", [hex: :gettext, repo: "hexpm", optional: false]}, {:tzdata, "~> 0.1.8 or ~> 0.5", [hex: :tzdata, repo: "hexpm", optional: false]}], "hexpm"},
-  "typed_struct": {:hex, :typed_struct, "0.1.4", "25971ce73a8b336dedf2f80e4dafaab111af127ba4773955b66805c89e197f6a", [:mix], [], "hexpm"},
-  "tzdata": {:hex, :tzdata, "0.5.20", "304b9e98a02840fb32a43ec111ffbe517863c8566eb04a061f1c4dbb90b4d84c", [:mix], [{:hackney, "~> 1.0", [hex: :hackney, repo: "hexpm", optional: false]}], "hexpm"},
-=======
-  "timex": {:hex, :timex, "3.6.1", "efdf56d0e67a6b956cc57774353b0329c8ab7726766a11547e529357ffdc1d56", [:mix], [{:combine, "~> 0.10", [hex: :combine, repo: "hexpm", optional: false]}, {:gettext, "~> 0.10", [hex: :gettext, repo: "hexpm", optional: false]}, {:tzdata, "~> 0.1.8 or ~> 0.5 or ~> 1.0.0", [hex: :tzdata, repo: "hexpm", optional: false]}], "hexpm"},
-  "typed_struct": {:hex, :typed_struct, "0.1.4", "25971ce73a8b336dedf2f80e4dafaab111af127ba4773955b66805c89e197f6a", [:mix], [], "hexpm"},
-  "tzdata": {:hex, :tzdata, "1.0.1", "f6027a331af7d837471248e62733c6ebee86a72e57c613aa071ebb1f750fc71a", [:mix], [{:hackney, "~> 1.0", [hex: :hackney, repo: "hexpm", optional: false]}], "hexpm"},
->>>>>>> 22b805d8
-  "unicode_util_compat": {:hex, :unicode_util_compat, "0.4.1", "d869e4c68901dd9531385bb0c8c40444ebf624e60b6962d95952775cac5e90cd", [:rebar3], [], "hexpm"},
-  "uuid": {:hex, :uuid, "1.1.8", "e22fc04499de0de3ed1116b770c7737779f226ceefa0badb3592e64d5cfb4eb9", [:mix], [], "hexpm"},
+  accept:
+    {:hex, :accept, "0.3.5", "b33b127abca7cc948bbe6caa4c263369abf1347cfa9d8e699c6d214660f10cd1",
+     [:rebar3], [], "hexpm"},
+  artificery:
+    {:hex, :artificery, "0.4.2",
+     "3ded6e29e13113af52811c72f414d1e88f711410cac1b619ab3a2666bbd7efd4", [:mix], [], "hexpm"},
+  base64url:
+    {:hex, :base64url, "0.0.1",
+     "36a90125f5948e3afd7be97662a1504b934dd5dac78451ca6e9abf85a10286be", [:rebar], [], "hexpm"},
+  brod:
+    {:hex, :brod, "3.7.7", "d379ad0019d6e433e9637e57940dcb0d98ea6ca0770276a945eef0ffb4b07e20",
+     [:make, :rebar, :rebar3],
+     [
+       {:kafka_protocol, "2.2.7", [hex: :kafka_protocol, repo: "hexpm", optional: false]},
+       {:supervisor3, "1.1.8", [hex: :supervisor3, repo: "hexpm", optional: false]}
+     ], "hexpm"},
+  bunt:
+    {:hex, :bunt, "0.2.0", "951c6e801e8b1d2cbe58ebbd3e616a869061ddadcc4863d0a2182541acae9a38",
+     [:mix], [], "hexpm"},
+  certifi:
+    {:hex, :certifi, "2.5.1", "867ce347f7c7d78563450a18a6a28a8090331e77fa02380b4a21962a65d36ee5",
+     [:rebar3], [{:parse_trans, "~>3.3", [hex: :parse_trans, repo: "hexpm", optional: false]}],
+     "hexpm"},
+  combine:
+    {:hex, :combine, "0.10.0", "eff8224eeb56498a2af13011d142c5e7997a80c8f5b97c499f84c841032e429f",
+     [:mix], [], "hexpm"},
+  confex:
+    {:hex, :confex, "3.4.0", "8b1c3cc7a93320291abb31223a178df19d7f722ee816c05a8070c8c9a054560d",
+     [:mix], [], "hexpm"},
+  cowboy:
+    {:hex, :cowboy, "2.6.1", "f2e06f757c337b3b311f9437e6e072b678fcd71545a7b2865bdaa154d078593f",
+     [:rebar3],
+     [
+       {:cowlib, "~> 2.7.0", [hex: :cowlib, repo: "hexpm", optional: false]},
+       {:ranch, "~> 1.7.1", [hex: :ranch, repo: "hexpm", optional: false]}
+     ], "hexpm"},
+  cowlib:
+    {:hex, :cowlib, "2.7.1", "ee7cb7f5f7e85b6266c498e379fc865f647b9104491dbb1e35ea1f8bbe60bc1b",
+     [:rebar3], [], "hexpm"},
+  crc32cer:
+    {:hex, :crc32cer, "0.1.3", "8984906c4b4fae6aa292c48f286a1c83b19ad44bd102287acb94d696015967ce",
+     [:make, :rebar, :rebar3], [], "hexpm"},
+  credo:
+    {:hex, :credo, "1.0.4", "d2214d4cc88c07f54004ffd5a2a27408208841be5eca9f5a72ce9e8e835f7ede",
+     [:mix],
+     [
+       {:bunt, "~> 0.2.0", [hex: :bunt, repo: "hexpm", optional: false]},
+       {:jason, "~> 1.0", [hex: :jason, repo: "hexpm", optional: false]}
+     ], "hexpm"},
+  deferred_config:
+    {:hex, :deferred_config, "0.1.1",
+     "ec912e9ee3c99b90a8d4bdec8fbd15309f4bd6729f30789e0ff6f595d06bbce5", [:mix], [], "hexpm"},
+  dialyxir:
+    {:hex, :dialyxir, "1.0.0-rc.6",
+     "78e97d9c0ff1b5521dd68041193891aebebce52fc3b93463c0a6806874557d7d", [:mix],
+     [{:erlex, "~> 0.2.1", [hex: :erlex, repo: "hexpm", optional: false]}], "hexpm"},
+  distillery:
+    {:hex, :distillery, "2.1.1",
+     "f9332afc2eec8a1a2b86f22429e068ef35f84a93ea1718265e740d90dd367814", [:mix],
+     [{:artificery, "~> 0.2", [hex: :artificery, repo: "hexpm", optional: false]}], "hexpm"},
+  earmark:
+    {:hex, :earmark, "1.3.2", "b840562ea3d67795ffbb5bd88940b1bed0ed9fa32834915125ea7d02e35888a5",
+     [:mix], [], "hexpm"},
+  elixir_make:
+    {:hex, :elixir_make, "0.5.2",
+     "96a28c79f5b8d34879cd95ebc04d2a0d678cfbbd3e74c43cb63a76adf0ee8054", [:mix], [], "hexpm"},
+  erlavro:
+    {:hex, :erlavro, "2.6.5", "b144ed22bcca64f3a811569d8687e3445b2c2ca7add41c0eac1aefbd2a52c771",
+     [:make, :rebar, :rebar3], [{:jsone, "1.4.6", [hex: :jsone, repo: "hexpm", optional: false]}],
+     "hexpm"},
+  erlex:
+    {:hex, :erlex, "0.2.4", "23791959df45fe8f01f388c6f7eb733cc361668cbeedd801bf491c55a029917b",
+     [:mix], [], "hexpm"},
+  ex2ms:
+    {:hex, :ex2ms, "1.5.0", "19e27f9212be9a96093fed8cdfbef0a2b56c21237196d26760f11dfcfae58e97",
+     [:mix], [], "hexpm"},
+  ex_aws:
+    {:hex, :ex_aws, "2.1.0", "b92651527d6c09c479f9013caa9c7331f19cba38a650590d82ebf2c6c16a1d8a",
+     [:mix],
+     [
+       {:configparser_ex, "~> 2.0", [hex: :configparser_ex, repo: "hexpm", optional: true]},
+       {:hackney, "1.6.3 or 1.6.5 or 1.7.1 or 1.8.6 or ~> 1.9",
+        [hex: :hackney, repo: "hexpm", optional: true]},
+       {:jsx, "~> 2.8", [hex: :jsx, repo: "hexpm", optional: true]},
+       {:poison, ">= 1.2.0", [hex: :poison, repo: "hexpm", optional: true]},
+       {:sweet_xml, "~> 0.6", [hex: :sweet_xml, repo: "hexpm", optional: true]},
+       {:xml_builder, "~> 0.1.0", [hex: :xml_builder, repo: "hexpm", optional: true]}
+     ], "hexpm"},
+  ex_aws_kinesis:
+    {:hex, :ex_aws_kinesis, "2.0.1",
+     "7f8746e89904ccc6da2c9575e8fe08584e189b2739d964968bba2b9ec1f57fd6", [:mix],
+     [{:ex_aws, "~> 2.0", [hex: :ex_aws, repo: "hexpm", optional: false]}], "hexpm"},
+  ex_doc:
+    {:hex, :ex_doc, "0.20.0", "47ef7d09d990fa4a4373c96c4bdff846836f011e88dd7695d31f54ec035ff38e",
+     [:mix],
+     [
+       {:earmark, "~> 1.3", [hex: :earmark, repo: "hexpm", optional: false]},
+       {:makeup_elixir, "~> 0.10", [hex: :makeup_elixir, repo: "hexpm", optional: false]}
+     ], "hexpm"},
+  excoveralls:
+    {:hex, :excoveralls, "0.10.6",
+     "e2b9718c9d8e3ef90bc22278c3f76c850a9f9116faf4ebe9678063310742edc2", [:mix],
+     [
+       {:hackney, "~> 1.13", [hex: :hackney, repo: "hexpm", optional: false]},
+       {:jason, "~> 1.0", [hex: :jason, repo: "hexpm", optional: false]}
+     ], "hexpm"},
+  fake_server:
+    {:hex, :fake_server, "2.0.0",
+     "8fe02d9c3d9b8b389f1d739f9b5ce4c683081cdfb2707a548aacb982a1990c44", [:mix],
+     [
+       {:cowboy, "~> 2.5", [hex: :cowboy, repo: "hexpm", optional: false]},
+       {:poison, ">= 1.0.0", [hex: :poison, repo: "hexpm", optional: false]}
+     ], "hexpm"},
+  file_system:
+    {:hex, :file_system, "0.2.6",
+     "fd4dc3af89b9ab1dc8ccbcc214a0e60c41f34be251d9307920748a14bf41f1d3", [:mix], [], "hexpm"},
+  gettext:
+    {:hex, :gettext, "0.17.0", "abe21542c831887a2b16f4c94556db9c421ab301aee417b7c4fbde7fbdbe01ec",
+     [:mix], [], "hexpm"},
+  hackney:
+    {:hex, :hackney, "1.15.1", "9f8f471c844b8ce395f7b6d8398139e26ddca9ebc171a8b91342ee15a19963f4",
+     [:rebar3],
+     [
+       {:certifi, "2.5.1", [hex: :certifi, repo: "hexpm", optional: false]},
+       {:idna, "6.0.0", [hex: :idna, repo: "hexpm", optional: false]},
+       {:metrics, "1.0.1", [hex: :metrics, repo: "hexpm", optional: false]},
+       {:mimerl, "~>1.1", [hex: :mimerl, repo: "hexpm", optional: false]},
+       {:ssl_verify_fun, "1.1.4", [hex: :ssl_verify_fun, repo: "hexpm", optional: false]}
+     ], "hexpm"},
+  httpoison:
+    {:hex, :httpoison, "1.5.0",
+     "71ae9f304bdf7f00e9cd1823f275c955bdfc68282bc5eb5c85c3a9ade865d68e", [:mix],
+     [{:hackney, "~> 1.8", [hex: :hackney, repo: "hexpm", optional: false]}], "hexpm"},
+  idna:
+    {:hex, :idna, "6.0.0", "689c46cbcdf3524c44d5f3dde8001f364cd7608a99556d8fbd8239a5798d4c10",
+     [:rebar3],
+     [
+       {:unicode_util_compat, "0.4.1",
+        [hex: :unicode_util_compat, repo: "hexpm", optional: false]}
+     ], "hexpm"},
+  jason:
+    {:hex, :jason, "1.1.2", "b03dedea67a99223a2eaf9f1264ce37154564de899fd3d8b9a21b1a6fd64afe7",
+     [:mix], [{:decimal, "~> 1.0", [hex: :decimal, repo: "hexpm", optional: true]}], "hexpm"},
+  jaxon:
+    {:hex, :jaxon, "1.0.10", "bedd7e3a8ed6325fdfef15aff0063faeab633d4b5ddbe8011051b35092a22f15",
+     [:make, :mix],
+     [{:elixir_make, "~> 0.4", [hex: :elixir_make, repo: "hexpm", optional: false]}], "hexpm"},
+  joken:
+    {:hex, :joken, "1.5.0", "42a0953e80bd933fc98a0874e156771f78bf0e92abe6c3a9c22feb6da28efb0b",
+     [:mix],
+     [
+       {:jose, "~> 1.8", [hex: :jose, repo: "hexpm", optional: false]},
+       {:plug, "~> 1.0", [hex: :plug, repo: "hexpm", optional: true]},
+       {:poison, "~> 1.5 or ~> 2.0 or ~> 3.0", [hex: :poison, repo: "hexpm", optional: true]}
+     ], "hexpm"},
+  jose:
+    {:hex, :jose, "1.9.0", "4167c5f6d06ffaebffd15cdb8da61a108445ef5e85ab8f5a7ad926fdf3ada154",
+     [:mix, :rebar3],
+     [{:base64url, "~> 0.0.1", [hex: :base64url, repo: "hexpm", optional: false]}], "hexpm"},
+  jsone:
+    {:hex, :jsone, "1.4.6", "644d6d57befb22c8e19b324dee19d73b1c004565009861a8f64c68b7b9e64dbf",
+     [:rebar3], [], "hexpm"},
+  kafka_protocol:
+    {:hex, :kafka_protocol, "2.2.7",
+     "a737a5714874ebd4a82f198f79cb438cda5d1054291b0b1c8f241448c332734d", [:rebar, :rebar3],
+     [
+       {:crc32cer, "0.1.3", [hex: :crc32cer, repo: "hexpm", optional: false]},
+       {:snappyer, "1.2.4", [hex: :snappyer, repo: "hexpm", optional: false]}
+     ], "hexpm"},
+  makeup:
+    {:hex, :makeup, "0.8.0", "9cf32aea71c7fe0a4b2e9246c2c4978f9070257e5c9ce6d4a28ec450a839b55f",
+     [:mix],
+     [{:nimble_parsec, "~> 0.5.0", [hex: :nimble_parsec, repo: "hexpm", optional: false]}],
+     "hexpm"},
+  makeup_elixir:
+    {:hex, :makeup_elixir, "0.13.0",
+     "be7a477997dcac2e48a9d695ec730b2d22418292675c75aa2d34ba0909dcdeda", [:mix],
+     [{:makeup, "~> 0.8", [hex: :makeup, repo: "hexpm", optional: false]}], "hexpm"},
+  memoize:
+    {:hex, :memoize, "1.3.0", "c82eaf40cd2afd0cc050ee0d7e6b298aa2a0d5faa8680b48147deecb4b94300d",
+     [:mix], [], "hexpm"},
+  metrics:
+    {:hex, :metrics, "1.0.1", "25f094dea2cda98213cecc3aeff09e940299d950904393b2a29d191c346a8486",
+     [:rebar3], [], "hexpm"},
+  mime:
+    {:hex, :mime, "1.3.1", "30ce04ab3175b6ad0bdce0035cba77bba68b813d523d1aac73d9781b4d193cf8",
+     [:mix], [], "hexpm"},
+  mimerl:
+    {:hex, :mimerl, "1.2.0", "67e2d3f571088d5cfd3e550c383094b47159f3eee8ffa08e64106cdf5e981be3",
+     [:rebar3], [], "hexpm"},
+  mix_test_watch:
+    {:hex, :mix_test_watch, "0.9.0",
+     "c72132a6071261893518fa08e121e911c9358713f62794a90c95db59042af375", [:mix],
+     [{:file_system, "~> 0.2.1 or ~> 0.3", [hex: :file_system, repo: "hexpm", optional: false]}],
+     "hexpm"},
+  mox:
+    {:hex, :mox, "0.5.0", "c519b48407017a85f03407a9a4c4ceb7cc6dec5fe886b2241869fb2f08476f9e",
+     [:mix], [], "hexpm"},
+  murmur:
+    {:hex, :murmur, "1.0.1", "a6e6bced2dd0d666090a9cf3e73699f3b9176bbcf32d35b0f022f137667608e3",
+     [:mix], [], "hexpm"},
+  nimble_parsec:
+    {:hex, :nimble_parsec, "0.5.0",
+     "90e2eca3d0266e5c53f8fbe0079694740b9c91b6747f2b7e3c5d21966bba8300", [:mix], [], "hexpm"},
+  odgn_json_pointer:
+    {:hex, :odgn_json_pointer, "2.5.0",
+     "d90b8e854cb2b59cc1ec6f0fd8a38026debadfdd2bc418364a0f51707ba6b0af", [:mix], [], "hexpm"},
+  parse_trans:
+    {:hex, :parse_trans, "3.3.0",
+     "09765507a3c7590a784615cfd421d101aec25098d50b89d7aa1d66646bc571c1", [:rebar3], [], "hexpm"},
+  peerage:
+    {:hex, :peerage, "1.0.3", "945c3dfc407215b89682c65198d004028df0fa772bfea4d2cc9bb4e39e8be9a0",
+     [:mix],
+     [{:deferred_config, "~> 0.1.1", [hex: :deferred_config, repo: "hexpm", optional: false]}],
+     "hexpm"},
+  phoenix:
+    {:hex, :phoenix, "1.4.3", "8eed4a64ff1e12372cd634724bddd69185938f52c18e1396ebac76375d85677d",
+     [:mix],
+     [
+       {:jason, "~> 1.0", [hex: :jason, repo: "hexpm", optional: true]},
+       {:phoenix_pubsub, "~> 1.1", [hex: :phoenix_pubsub, repo: "hexpm", optional: false]},
+       {:plug, "~> 1.7", [hex: :plug, repo: "hexpm", optional: false]},
+       {:plug_cowboy, "~> 1.0 or ~> 2.0", [hex: :plug_cowboy, repo: "hexpm", optional: true]}
+     ], "hexpm"},
+  phoenix_pubsub:
+    {:hex, :phoenix_pubsub, "1.1.2",
+     "496c303bdf1b2e98a9d26e89af5bba3ab487ba3a3735f74bf1f4064d2a845a3e", [:mix], [], "hexpm"},
+  phoenix_swagger:
+    {:hex, :phoenix_swagger, "0.8.1",
+     "af7fc985804145e17df316bb988db86d43401af3cff2f5f7ef6c21d22af5086c", [:mix],
+     [
+       {:ex_json_schema, "~> 0.5", [hex: :ex_json_schema, repo: "hexpm", optional: true]},
+       {:plug, "~> 1.4", [hex: :plug, repo: "hexpm", optional: false]},
+       {:poison, "~> 2.2 or ~> 3.0", [hex: :poison, repo: "hexpm", optional: false]}
+     ], "hexpm"},
+  plug:
+    {:hex, :plug, "1.8.0", "9d2685cb007fe5e28ed9ac27af2815bc262b7817a00929ac10f56f169f43b977",
+     [:mix],
+     [
+       {:mime, "~> 1.0", [hex: :mime, repo: "hexpm", optional: false]},
+       {:plug_crypto, "~> 1.0", [hex: :plug_crypto, repo: "hexpm", optional: false]},
+       {:telemetry, "~> 0.4", [hex: :telemetry, repo: "hexpm", optional: true]}
+     ], "hexpm"},
+  plug_cowboy:
+    {:hex, :plug_cowboy, "2.0.2",
+     "6055f16868cc4882b24b6e1d63d2bada94fb4978413377a3b32ac16c18dffba2", [:mix],
+     [
+       {:cowboy, "~> 2.5", [hex: :cowboy, repo: "hexpm", optional: false]},
+       {:plug, "~> 1.7", [hex: :plug, repo: "hexpm", optional: false]}
+     ], "hexpm"},
+  plug_crypto:
+    {:hex, :plug_crypto, "1.0.0",
+     "18e49317d3fa343f24620ed22795ec29d4a5e602d52d1513ccea0b07d8ea7d4d", [:mix], [], "hexpm"},
+  poison:
+    {:hex, :poison, "3.1.0", "d9eb636610e096f86f25d9a46f35a9facac35609a7591b3be3326e99a0484665",
+     [:mix], [], "hexpm"},
+  porcelain:
+    {:hex, :porcelain, "2.0.3",
+     "2d77b17d1f21fed875b8c5ecba72a01533db2013bd2e5e62c6d286c029150fdc", [:mix], [], "hexpm"},
+  prometheus:
+    {:hex, :prometheus, "4.2.2",
+     "a830e77b79dc6d28183f4db050a7cac926a6c58f1872f9ef94a35cd989aceef8", [:mix, :rebar3], [],
+     "hexpm"},
+  prometheus_ex:
+    {:hex, :prometheus_ex, "3.0.5",
+     "fa58cfd983487fc5ead331e9a3e0aa622c67232b3ec71710ced122c4c453a02f", [:mix],
+     [{:prometheus, "~> 4.0", [hex: :prometheus, repo: "hexpm", optional: false]}], "hexpm"},
+  prometheus_plugs:
+    {:hex, :prometheus_plugs, "1.1.5",
+     "25933d48f8af3a5941dd7b621c889749894d8a1082a6ff7c67cc99dec26377c5", [:mix],
+     [
+       {:accept, "~> 0.1", [hex: :accept, repo: "hexpm", optional: false]},
+       {:plug, "~> 1.0", [hex: :plug, repo: "hexpm", optional: false]},
+       {:prometheus_ex, "~> 1.1 or ~> 2.0 or ~> 3.0",
+        [hex: :prometheus_ex, repo: "hexpm", optional: false]},
+       {:prometheus_process_collector, "~> 1.1",
+        [hex: :prometheus_process_collector, repo: "hexpm", optional: true]}
+     ], "hexpm"},
+  ranch:
+    {:hex, :ranch, "1.7.1", "6b1fab51b49196860b733a49c07604465a47bdb78aa10c1c16a3d199f7f8c881",
+     [:rebar3], [], "hexpm"},
+  raxx:
+    {:hex, :raxx, "0.18.1", "ae84242e035fc367cb0bd3a49349482040a259ed1504cc030045c20bdd85b307",
+     [:mix], [], "hexpm"},
+  schemex:
+    {:hex, :schemex, "0.1.1", "62d4fb3e61c940f23e7f37dbd74c0476ecae7fb9bf354e2e4731cb6e26d99ba8",
+     [:mix],
+     [
+       {:httpoison, "~> 1.0", [hex: :httpoison, repo: "hexpm", optional: false]},
+       {:poison, "~> 3.1", [hex: :poison, repo: "hexpm", optional: false]}
+     ], "hexpm"},
+  server_sent_event:
+    {:hex, :server_sent_event, "0.4.8",
+     "e12161e78f7cbf9ba1c051caa1a95f12aa12db66abe24da5e1fcbbfc339f20c1", [:mix],
+     [
+       {:raxx, "~> 0.16.0 or ~> 0.17.0 or ~> 0.18.0",
+        [hex: :raxx, repo: "hexpm", optional: false]}
+     ], "hexpm"},
+  snappyer:
+    {:hex, :snappyer, "1.2.4", "6d739c534cd2339633127a2b40279be71f149e5842c5363a4d88e66efb7c1fec",
+     [:make, :rebar, :rebar3], [], "hexpm"},
+  socket:
+    {:hex, :socket, "0.3.13", "98a2ab20ce17f95fb512c5cadddba32b57273e0d2dba2d2e5f976c5969d0c632",
+     [:mix], [], "hexpm"},
+  ssl_verify_fun:
+    {:hex, :ssl_verify_fun, "1.1.4",
+     "f0eafff810d2041e93f915ef59899c923f4568f4585904d010387ed74988e77b", [:make, :mix, :rebar3],
+     [], "hexpm"},
+  stream_data:
+    {:hex, :stream_data, "0.4.3",
+     "62aafd870caff0849a5057a7ec270fad0eb86889f4d433b937d996de99e3db25", [:mix], [], "hexpm"},
+  stubr:
+    {:hex, :stubr, "1.5.1", "6c710a66089c0b0393d29050b4294b46541baaae3ea7f8ff16925f13323e061e",
+     [:mix], [], "hexpm"},
+  supervisor3:
+    {:hex, :supervisor3, "1.1.8",
+     "5cf95c95342b589ec8d74689eea0646c0a3eb92820241e0c2d0ca4c104df92bc", [:make, :rebar, :rebar3],
+     [], "hexpm"},
+  timex:
+    {:hex, :timex, "3.6.1", "efdf56d0e67a6b956cc57774353b0329c8ab7726766a11547e529357ffdc1d56",
+     [:mix],
+     [
+       {:combine, "~> 0.10", [hex: :combine, repo: "hexpm", optional: false]},
+       {:gettext, "~> 0.10", [hex: :gettext, repo: "hexpm", optional: false]},
+       {:tzdata, "~> 0.1.8 or ~> 0.5 or ~> 1.0.0", [hex: :tzdata, repo: "hexpm", optional: false]}
+     ], "hexpm"},
+  typed_struct:
+    {:hex, :typed_struct, "0.1.4",
+     "25971ce73a8b336dedf2f80e4dafaab111af127ba4773955b66805c89e197f6a", [:mix], [], "hexpm"},
+  tzdata:
+    {:hex, :tzdata, "1.0.1", "f6027a331af7d837471248e62733c6ebee86a72e57c613aa071ebb1f750fc71a",
+     [:mix], [{:hackney, "~> 1.0", [hex: :hackney, repo: "hexpm", optional: false]}], "hexpm"},
+  unicode_util_compat:
+    {:hex, :unicode_util_compat, "0.4.1",
+     "d869e4c68901dd9531385bb0c8c40444ebf624e60b6962d95952775cac5e90cd", [:rebar3], [], "hexpm"},
+  uuid:
+    {:hex, :uuid, "1.1.8", "e22fc04499de0de3ed1116b770c7737779f226ceefa0badb3592e64d5cfb4eb9",
+     [:mix], [], "hexpm"}
 }