{
  "docs": {
    "Getting Started": [
      "intro",
      "the-big-picture",
      "tutorial",
      "faq"
    ],
    "Main Concepts": [
      "architecture",
      "api-gateway",
      "event-streams",
      "event-subscription",
      "user-authentication"
    ],
    "Advanced Guides": [
<<<<<<< HEAD
      "api-gateway-management",
      "api-gateway-synchronization"
=======
      "api-gateway-synchronization",
      "event-subscription",
      "event-serialization"
>>>>>>> 59342904
    ],
    "RIG in Production": [
      "rig-ops-guide",
      "metrics-details",
      "https",
      "scaling"
    ],
    "Hacking the Source": [
      "rig-dev-guide"
    ]
  }
}<|MERGE_RESOLUTION|>--- conflicted
+++ resolved
@@ -14,14 +14,9 @@
       "user-authentication"
     ],
     "Advanced Guides": [
-<<<<<<< HEAD
       "api-gateway-management",
-      "api-gateway-synchronization"
-=======
       "api-gateway-synchronization",
-      "event-subscription",
       "event-serialization"
->>>>>>> 59342904
     ],
     "RIG in Production": [
       "rig-ops-guide",
