--- conflicted
+++ resolved
@@ -72,13 +72,8 @@
     # wait until the handler has sent an ack to what it thinks is the group subscriber:
     messages
     |> Stream.with_index(base_offset)
-<<<<<<< HEAD
     |> Enum.each(fn {_message_value, offset} ->
       assert_receive {:"$gen_cast", {:ack, ^kafka_topic, ^partition, ^offset}}, 200
-=======
-    |> Enum.each(fn({_message_value, offset}) ->
-      assert_receive {:"$gen_cast", {:ack, ^kafka_topic, ^partition, ^offset}}
->>>>>>> 81e25585
     end)
 
     # kill the handler:
