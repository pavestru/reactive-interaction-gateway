--- conflicted
+++ resolved
@@ -60,13 +60,6 @@
 - When debugging multi-node features, it's helpful to run the (named) nodes in `iex` sessions
   using `iex --sname nodename -S mix`.
 
-<<<<<<< HEAD
-```
-# build app
-docker build -t rge-app .
-```
-```
-=======
 ## Configuration and Integration
 
 It should be easy to integrate RIG into your current architecture. Check out
@@ -79,22 +72,11 @@
 ### Deployment using Docker
 TODO: should probably be simplified. For now, follow these steps:
 ```bash
-# build environment
-docker build \
--t rig-build \
--f build.dockerfile \
-.
-
-# run build environment
-docker run \
---name rig-build \
--v "$(pwd)/_rig":/opt/sites/rig/_build/prod/rel/rig \
-rig-build
-
 # build app
 docker build -t rig-app .
+```
 
->>>>>>> f8dad92e
+```bash
 # run app
 docker run \
 --name rig-app \
