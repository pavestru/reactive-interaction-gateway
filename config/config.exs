--- conflicted
+++ resolved
@@ -7,11 +7,7 @@
 
 # Configures the endpoint
 config :gateway, Gateway.Endpoint,
-<<<<<<< HEAD
-  url: [host: "localhost"],
-=======
   url: [host: System.get_env("HOST") || "localhost"],
->>>>>>> fb2316ea
   http: [port: System.get_env("PORT") || 4000],
   jwt_key: "supersecrettoken",
   secret_key_base: "qjiJFnMIbw3Bs2lbM0TWouWlVht+NUlcgrUURL+7vJ2yjQYQKonWUYC0UoCtXpVq",
