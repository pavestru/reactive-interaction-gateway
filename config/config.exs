--- conflicted
+++ resolved
@@ -29,7 +29,6 @@
   render_errors: [view: GatewayWeb.ErrorView, accepts: ~w(html json xml)],
   pubsub: [name: Gateway.PubSub, adapter: Phoenix.PubSub.PG2]
 
-<<<<<<< HEAD
 
 # --------------------------------------
 # API Gateway (Proxy)
@@ -37,6 +36,8 @@
 
 config :gateway, Gateway.Proxy,
   config_file: {:system, "PROXY_CONFIG_FILE", nil}
+config :gateway, GatewayWeb.Proxy.Controller,
+  gateway_proxy: Gateway.Proxy
 
 config :gateway, Gateway.RateLimit,
   # Internal ETS table name (must be unique).
@@ -143,28 +144,6 @@
   session_role: session_role
 
 
-=======
-# Authentication:
-config :gateway, auth_jwt_key: "supersecrettoken"
-config :gateway, auth_jwt_blacklist_default_expiry_hours: 1
-
-# Proxy:
-config :gateway, proxy_config_file: "proxy/proxy.json"
-config :gateway, proxy_rate_limit_enabled?: false
-config :gateway, proxy_rate_limit_per_ip?: true
-config :gateway, proxy_rate_limit_avg_rate_per_sec: 4
-config :gateway, proxy_rate_limit_burst_size: 10
-config :gateway, proxy_rate_limit_sweep_interval_ms: 5_000
-config :gateway, :gateway_proxy, Gateway.Proxy
-
-# Kafka:
-kafka_client_id = :gateway_brod_client
-config :gateway, kafka_broker_csv_list: System.get_env("KAFKA_HOSTS") || "localhost:9092"
-config :gateway, kafka_client_id: kafka_client_id
-config :gateway, kafka_consumer_group_id: "gateway-consumer-group"
-config :gateway, kafka_consumed_topics: ["message"]
-config :gateway, kafka_call_log_topic: "message"
->>>>>>> 2ec0ab67
 
 # Import environment specific config. This must remain at the bottom
 # of this file so it overrides the configuration defined above.
