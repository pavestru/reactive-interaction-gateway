---
id: rig-ops-guide
title: Operator's Guide to the Reactive Interaction Gateway
sidebar_label: Operator's Guide
---

Typically, RIG is deployed using Docker. You can either use the image on Docker Hub, or build one yourself using `docker build -t rig .`.

## Configuration

RIG uses environment variables for most of its configuration, listed in the following table.

Variable&nbsp;&nbsp;&nbsp;&nbsp;&nbsp;&nbsp;&nbsp;&nbsp;&nbsp;&nbsp;&nbsp;&nbsp;&nbsp;&nbsp;&nbsp;&nbsp;&nbsp;&nbsp;&nbsp;&nbsp;&nbsp;&nbsp;&nbsp;&nbsp;&nbsp;&nbsp;&nbsp;&nbsp;&nbsp;&nbsp; | Description | Default
-------------- | ----------- | -------
`API_PORT` | Port at which RIG exposes internal APIs such as API Proxy management or user connections management. | 4010
`CORS` | The "Access-Control-Allow-Origin" setting for the inbound port. It is usually a good idea to set this to your domain. | "*"
`DISCOVERY_TYPE` | Type of discovery used in distributed mode. If not set discovery is not used. Available options: `dns`. | nil
`DNS_NAME` | Address where RIG will do DNS discovery for Node host addresses. | "localhost"
`FIREHOSE_KAFKA_HTTP_TARGETS` | List of HTTP endpoints where events will be sent from `FIREHOSE_KAFKA_SOURCE_TOPICS | []
`FIREHOSE_KAFKA_SOURCE_TOPICS` | List of Kafka topics RIG will use as a firehose consumer, delimited by comma. Events will be sent to `FIREHOSE_KAFKA_HTTP_TARGETS | ["rig-firehose"]
`HOST` | Hostname for Phoenix endpoints (HTTP communication). | "localhost"
`INBOUND_PORT` | Port at which RIG exposes proxy and websocket/sse communication. | 4000
`JWT_BLACKLIST_DEFAULT_EXPIRY_HOURS` | DEPRECATED. Default expiration time in hours for blacklisted JWTs. Used if JWT doesn't have an expiration time in claims. | 1
`JWT_ROLES_FIELD` | DEPRECATED. Key in JWT claims under which roles are set for each user. | "roles"
`JWT_SECRET_KEY` | The secret key used to sign and verify the JSON web tokens. | ""
`JWT_ALG` | Algorithm used to sign and verify JSON web tokens. | "HS256"
`JWT_USER_FIELD` | DEPRECATED. The JSON web token as sent by the front-ends should contain the user ID, in the same format used by the back-ends in the messages they send towards the user. `JWT_USER_FIELD` is the name of that user ID field in the JWT. For the corresponding field used in outbound messages, see `MESSAGE_USER_FIELD`. | "user"
`JWT_SESSION_FIELD` | The JWT field that defines a "session", which is used for listing and killing/blacklisting sessions. What a session is depends on your application. For example, one might set `JWT_SESSION_FIELD` to the users' ID field, which would group all connections that belong to the same user to a single session - this way, blacklisting a session would mean killing all connections of a single user. The `JWT_SESSION_FIELD` is specified using the [JSON Pointer](https://tools.ietf.org/html/rfc6901) notation. Given that events contain a user ID in their "data" field, the configuration for the previous example could look like this: `JWT_SESSION_FIELD=/data/userId`. | nil
`KAFKA_ENABLED` | DEPRECATED. If set to true, RIG will consume messages from a Kafka broker using the configured broker and topic(s). | nil
`KAFKA_BROKERS` | List of Kafka brokers RIG should connect to, delimited by comma (e.g., `localhost:9092,localhost:9093`). Usually it's enough to specify one broker and RIG will auto-discover rest of the Kafka cluster. | []
`KAFKA_LOG_TOPIC` | Kafka topic for producer used to log HTTP requests going through RIG's API Proxy. | "rig-request-log"
`KAFKA_RESTART_DELAY_MS` | If the connection to Kafka fails or cannot be established, RIG retries setting up the connection after `KAFKA_RESTART_DELAY_MS` milliseconds. | nil
`KAFKA_SOURCE_TOPICS` | List of Kafka topics RIG will consume, delimited by comma. | ["rig"]
`KAFKA_SASL` | If set, SASL is used to authenticate RIG against the Kafka brokers. Use the following format for SASL/Plain authentication: "plain:myusername:mypassword". Note that setting `KAFKA_SASL` does *not* enable SSL (see `KAFKA_SSL_ENABLED` and related settings). | nil
`KAFKA_SSL_ENABLED` | Enables encrypted communication to Kafka brokers. | false
`KAFKA_SSL_CA_CERTFILE` | Path to the CA certificate (PEM format) that was used to sign the server and client certificates. Similar to `PROXY_CONFIG_FILE` the path is relative to the OTP app's `priv` directory. | "ca.crt.pem"
`KAFKA_SSL_CERTFILE` | Path to the (signed) client certificate (PEM format). Similar to `PROXY_CONFIG_FILE` the path is relative to the OTP app's `priv` directory. | "client.crt.pem"
`KAFKA_SSL_KEYFILE` | Path to the private key of the client certificate (PEM format). Similar to `PROXY_CONFIG_FILE` the path is relative to the OTP app's `priv` directory. | "client.key.pem"
`KAFKA_SSL_KEYFILE_PASS` | Passphrase in case the private key is password-protected. | ""
`KINESIS_APP_NAME` | From Amazon's documentation: "Name of the Amazon Kinesis application. This can assist with troubleshooting (e.g. distinguish requests made by separate applications). | "Reactive-Interaction-Gateway"
`KINESIS_AWS_REGION` | The AWS region the Kinesis stream is located in. | "eu-west-1"
`KINESIS_CLIENT_JAR` | Path to the kinesis-client jar file. | "./kinesis-client/target/rig-kinesis-client-1.0-SNAPSHOT.jar"
`KINESIS_DYNAMODB_ENDPOINT` | A specific DynamoDB endpoint instead of the default one - useful for testing. | ""
`KINESIS_ENABLED` | If enabled, RIG will consume messages from Amazon Kinesis using the configured parameters. Credentials are expected at `~/.aws/credentials`. | false
`KINESIS_ENDPOINT` | A specific Kinesis endpoint instead of the default one - useful for testing. | ""
`KINESIS_LOG_LEVEL` | The log level for the (Java) Kinesis-client subsystem. Allowed values: OFF, SEVERE, WARNING, INFO, CONFIG, FINE, FINER, FINEST, ALL. | "INFO"
`KINESIS_OTP_JAR` | Path to the `OtpErlang.jar` file that contains the `JInterface` implementation. If left empty, RIG picks the file from its Erlang environment (Erlang must be compiled with Java support enabled). | nil
`KINESIS_STREAM` | The name of the Kinesis stream to consume. | "RIG-outbound"
`LOG_LEVEL` | Controls logging level for RIG, available values are: "debug", "info", "warn", "error". Production is using "warn" level. | :debug
`MESSAGE_USER_FIELD` | DEPRECATED. (Outbound) messages are expected to be in JSON format. For routing the message to a specific user, RIG expects the user's ID to be present in such a JSON message. The corresponding JSON field is defined by `MESSAGE_USER_FIELD`. | "user"
`NODE_COOKIE` | Erlang cookie used in distributed mode, so nodes in cluster can communicate between each other. | nil
`NODE_HOST` | Erlang hostname for given node, used to build Erlang long-name `rig@NODE_HOST`. This value is used by Erlang's distributed mode, so nodes can see each other. | nil
`PRIVILEGED_ROLES` | DEPRECATED. User roles that are able to subscribe to messages of any user. You can specify multiple roles delimited by comma. | []
`PROXY_CONFIG_FILE` | Configuration JSON file with initial API definition for API Proxy. Expected path is `proxy/your_json_file.json`. | nil
<<<<<<< HEAD
`PROXY_KAFKA_RESPONSE_TOPICS` | Kafka topic for acknowlidging Kafka sync events from proxy by corellation ID | ["rig-proxy-response"]
`PROXY_KAFKA_REQUEST_TIMEOUT` | Maximum timeout for proxy Kafka sync events to acknowledge corellation ID in consumer. | 5000
`PROXY_KAFKA_REQUEST_TOPIC` | Kafka topic for publishing sync/async events from proxy. | ""
`PROXY_KINESIS_REQUEST_REGION` | AWS region for Kinesis stream publishing events from proxy. | "eu-west-1"
`PROXY_KINESIS_REQUEST_STREAM` | Kinesis stream for publishing sync/async events from proxy. | nil
`RATE_LIMIT_AVG_RATE_PER_SEC` | DEPRECATED. The permitted average amount of requests per second. | 10000
`RATE_LIMIT_BURST_SIZE` | DEPRECATED. The permitted peak amount of requests. | 5000
`RATE_LIMIT_ENABLED` | DEPRECATED. Enables/disables rate limiting globally. | false
`RATE_LIMIT_PER_IP` | DEPRECATED. If true, the remote IP is taken into account, otherwise the limits are per endpoint only. | true
`RATE_LIMIT_SWEEP_INTERVAL_MS` | DEPRECATED. Garbage collector interval. If set to zero, Garbage collector is disabled. | 5000
=======
`PROXY_RECV_TIMEOUT` | Timeout used when receiving a response for a forwarded/proxied request. | 5000
`RATE_LIMIT_AVG_RATE_PER_SEC` | The permitted average amount of requests per second. | 10000
`RATE_LIMIT_BURST_SIZE` | The permitted peak amount of requests. | 5000
`RATE_LIMIT_ENABLED` | Enables/disables rate limiting globally. | false
`RATE_LIMIT_PER_IP` | If true, the remote IP is taken into account, otherwise the limits are per endpoint only. | true
`RATE_LIMIT_SWEEP_INTERVAL_MS` | Garbage collector interval. If set to zero, Garbage collector is disabled. | 5000
>>>>>>> d6c14d03
`REQUEST_LOG` | Type of loggers to use to log requests processed by API Proxy, delimited by comma. | []
`SUBMISSION_CHECK` | Select if and how submitting/publishing events should be denied. Can be either `no_check` (submissions are always allowed), `jwt_validation` (submissions are allowed if at least one authorization token is valid - using JWT_SECRET_KEY - and not blacklisted), or an URL that points to an external service that decides whether to allow or deny the submissions. Such an external service is expected to accept POST requests. The CloudEvent is passed as a JSON map in the body. The original request's `Authorization` headers are reused for this request. The subscription is allowed if the service returns 2xx and denied otherwise. | "NO_CHECK"
`SUBSCRIPTION_CHECK` | Select if and how creating subscriptions should be denied. Can be either `no_check` (subscriptions are always allowed), `jwt_validation` (subscription are allowed if at least one authorization token is valid - using JWT_SECRET_KEY - and not blacklisted), or an URL that points to an external service that decides whether to allow or deny the subscription. Such an external service is expected to accept POST requests. The subscription parameters are passed in the body. The original request's `Authorization` headers are reused for this request. The subscription is allowed if the service returns 2xx and denied otherwise. | "NO_CHECK"
`SESSION_ROLE` | DEPRECATED. Type of users that are visible to the outside world (possible to list). Only users with these roles will be listed. Possible roles are listed in `JWT_ROLES_FIELD`. Define as strings, separated by comma. | "user"
`EXTRACTORS` | Extractor configuration, given either as path to a JSON file, or directly as JSON. The extractor configuration contains information about events' fields per event type, used to _extract_ information. For example, the following setting allows clients to specify a constraint on the `name` field of `greeting` events: `EXTRACTORS='{"greeting":{"name":{"stable_field_index":1,"event":{"json_pointer":"/name"}}}}'`. Note that `stable_field_index` and `event/json_pointer` are required for all configured fields. | nil

.<|MERGE_RESOLUTION|>--- conflicted
+++ resolved
@@ -52,7 +52,7 @@
 `NODE_HOST` | Erlang hostname for given node, used to build Erlang long-name `rig@NODE_HOST`. This value is used by Erlang's distributed mode, so nodes can see each other. | nil
 `PRIVILEGED_ROLES` | DEPRECATED. User roles that are able to subscribe to messages of any user. You can specify multiple roles delimited by comma. | []
 `PROXY_CONFIG_FILE` | Configuration JSON file with initial API definition for API Proxy. Expected path is `proxy/your_json_file.json`. | nil
-<<<<<<< HEAD
+`PROXY_RECV_TIMEOUT` | Timeout used when receiving a response for a forwarded/proxied request. | 5000
 `PROXY_KAFKA_RESPONSE_TOPICS` | Kafka topic for acknowlidging Kafka sync events from proxy by corellation ID | ["rig-proxy-response"]
 `PROXY_KAFKA_REQUEST_TIMEOUT` | Maximum timeout for proxy Kafka sync events to acknowledge corellation ID in consumer. | 5000
 `PROXY_KAFKA_REQUEST_TOPIC` | Kafka topic for publishing sync/async events from proxy. | ""
@@ -63,14 +63,6 @@
 `RATE_LIMIT_ENABLED` | DEPRECATED. Enables/disables rate limiting globally. | false
 `RATE_LIMIT_PER_IP` | DEPRECATED. If true, the remote IP is taken into account, otherwise the limits are per endpoint only. | true
 `RATE_LIMIT_SWEEP_INTERVAL_MS` | DEPRECATED. Garbage collector interval. If set to zero, Garbage collector is disabled. | 5000
-=======
-`PROXY_RECV_TIMEOUT` | Timeout used when receiving a response for a forwarded/proxied request. | 5000
-`RATE_LIMIT_AVG_RATE_PER_SEC` | The permitted average amount of requests per second. | 10000
-`RATE_LIMIT_BURST_SIZE` | The permitted peak amount of requests. | 5000
-`RATE_LIMIT_ENABLED` | Enables/disables rate limiting globally. | false
-`RATE_LIMIT_PER_IP` | If true, the remote IP is taken into account, otherwise the limits are per endpoint only. | true
-`RATE_LIMIT_SWEEP_INTERVAL_MS` | Garbage collector interval. If set to zero, Garbage collector is disabled. | 5000
->>>>>>> d6c14d03
 `REQUEST_LOG` | Type of loggers to use to log requests processed by API Proxy, delimited by comma. | []
 `SUBMISSION_CHECK` | Select if and how submitting/publishing events should be denied. Can be either `no_check` (submissions are always allowed), `jwt_validation` (submissions are allowed if at least one authorization token is valid - using JWT_SECRET_KEY - and not blacklisted), or an URL that points to an external service that decides whether to allow or deny the submissions. Such an external service is expected to accept POST requests. The CloudEvent is passed as a JSON map in the body. The original request's `Authorization` headers are reused for this request. The subscription is allowed if the service returns 2xx and denied otherwise. | "NO_CHECK"
 `SUBSCRIPTION_CHECK` | Select if and how creating subscriptions should be denied. Can be either `no_check` (subscriptions are always allowed), `jwt_validation` (subscription are allowed if at least one authorization token is valid - using JWT_SECRET_KEY - and not blacklisted), or an URL that points to an external service that decides whether to allow or deny the subscription. Such an external service is expected to accept POST requests. The subscription parameters are passed in the body. The original request's `Authorization` headers are reused for this request. The subscription is allowed if the service returns 2xx and denied otherwise. | "NO_CHECK"
