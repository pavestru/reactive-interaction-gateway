---
id: rig-ops-guide
title: Operator's Guide to the Reactive Interaction Gateway
sidebar_label: Operator's Guide
---

Typically, RIG is deployed using Docker. You can either use the image on Docker Hub, or build one yourself using `docker build -t rig .`.

## Configuration

RIG uses environment variables for most of its configuration, listed in the following table.

Variable&nbsp;&nbsp;&nbsp;&nbsp;&nbsp;&nbsp;&nbsp;&nbsp;&nbsp;&nbsp;&nbsp;&nbsp;&nbsp;&nbsp;&nbsp;&nbsp;&nbsp;&nbsp;&nbsp;&nbsp;&nbsp;&nbsp;&nbsp;&nbsp;&nbsp;&nbsp;&nbsp;&nbsp;&nbsp;&nbsp; | Description | Default
-------------- | ----------- | -------
`API_HTTP_PORT` | Port at which RIG exposes internal APIs such as API Proxy management or user connections management. | 4010
`API_HTTPS_PORT` | Same as `API_HTTP_PORT`, but encrypted. See `HTTPS_CERTFILE`, `HTTPS_KEYFILE`, `HTTPS_KEYFILE_PASS`. | 4011
`INBOUND_PORT` | Port at which RIG exposes proxy and websocket/sse communication. | 4000
`INBOUND_HTTPS_PORT` | Same as `INBOUND_PORT`, but encrypted. See `HTTPS_CERTFILE`, `HTTPS_KEYFILE`, `HTTPS_KEYFILE_PASS`. | 4001
<<<<<<< HEAD
`HTTPS_CERTFILE` | Path to the (signed) client certificate (PEM format). The path is relative to the `priv` directory of the `:rig`-OTP app. **Attention:** If not configured, we will disable HTTPS | nil
`HTTPS_KEYFILE` | Path to the private key of the client certificate (PEM format). Also supports encrypted private keys; see `HTTPS_KEYFILE_PASS` and consult the Erlang documentation for supported ciphers (e.g. [supported password ciphers in OTP 21.2](https://github.com/erlang/otp/blob/OTP-21.2/lib/public_key/src/pubkey_pbe.erl#L55); unfortunately, with OTP 21.1 using an unsupported cipher fails silently). The path is relative to the `priv` directory of the `:rig`-OTP app. | nil
`HTTPS_KEYFILE_PASS` | Passphrase in case the private key is password-protected. | nil
=======
`HTTPS_CERTFILE` | Path to the public HTTPS certificate (PEM format). If set, HTTPS is enabled for all endpoints. | ""
`HTTPS_KEYFILE` | Path to the HTTPS certificate's private key (PEM format). Also supports encrypted private keys; see `HTTPS_KEYFILE_PASS` and consult the Erlang documentation for supported ciphers (e.g. [supported password ciphers in OTP 21.2](https://github.com/erlang/otp/blob/OTP-21.2/lib/public_key/src/pubkey_pbe.erl#L55); note that as of OTP 21.1, using an unsupported cipher fails silently). | ""
`HTTPS_KEYFILE_PASS` | Passphrase to the HTTPS certificate private key. Only set this if the private key is encrypted. | ""
>>>>>>> 906b9510
`CORS` | The "Access-Control-Allow-Origin" setting for the inbound port. It is usually a good idea to set this to your domain. | "*"
`DISCOVERY_TYPE` | Type of discovery used in distributed mode. If not set discovery is not used. Available options: `dns`. | nil
`DNS_NAME` | Address where RIG will do DNS discovery for Node host addresses. | "localhost"
`EXTRACTORS` | Extractor configuration, given either as path to a JSON file, or directly as JSON. The extractor configuration contains information about events' fields per event type, used to _extract_ information. For example, the following setting allows clients to specify a constraint on the `name` field of `greeting` events: `EXTRACTORS='{"greeting":{"name":{"stable_field_index":1,"event":{"json_pointer":"/name"}}}}'`. Note that `stable_field_index` and `event/json_pointer` are required for all configured fields. | nil
`FIREHOSE_KAFKA_HTTP_TARGETS` | List of HTTP endpoints where events will be sent from `FIREHOSE_KAFKA_SOURCE_TOPICS | []
`FIREHOSE_KAFKA_SOURCE_TOPICS` | List of Kafka topics RIG will use as a firehose consumer, delimited by comma. Events will be sent to `FIREHOSE_KAFKA_HTTP_TARGETS | ["rig-firehose"]
`FIREHOSE_KINESIS_APP_NAME` | Name for Firehose Kinesis consumer group -- DynamoDB table | "Reactive-Interaction-Gateway-Firehose"
`FIREHOSE_KINESIS_HTTP_TARGETS` | List of HTTP endpoints where events will be sent from `FIREHOSE_KINESIS_STREAM | ["http://localhost:4040/todo"]
`FIREHOSE_KINESIS_STREAM` | Kinesis stream RIG will use as a firehose consumer. Events will be sent to `FIREHOSE_KINESIS_HTTP_TARGETS | "RIG-firehose"
`HOST` | Hostname for Phoenix endpoints (HTTP communication). | "localhost"
`JWT_BLACKLIST_DEFAULT_EXPIRY_HOURS` | DEPRECATED. Default expiration time in hours for blacklisted JWTs. Used if JWT doesn't have an expiration time in claims. | 1
`JWT_SECRET_KEY` | The secret key used to sign and verify the JSON web tokens. | ""
`JWT_ALG` | Algorithm used to sign and verify JSON web tokens. | "HS256"
`JWT_SESSION_FIELD` | The JWT field that defines a "session", which is used for listing and killing/blacklisting sessions. What a session is depends on your application. For example, one might set `JWT_SESSION_FIELD` to the users' ID field, which would group all connections that belong to the same user to a single session - this way, blacklisting a session would mean killing all connections of a single user. The `JWT_SESSION_FIELD` is specified using the [JSON Pointer](https://tools.ietf.org/html/rfc6901) notation. Given that the JWT contains a user ID in its "userId" field, the configuration could look like this: `JWT_SESSION_FIELD=/userId`. | nil
`KAFKA_BROKERS` | List of Kafka brokers RIG should connect to, delimited by comma (e.g., `localhost:9092,localhost:9093`). Usually it's enough to specify one broker and RIG will auto-discover rest of the Kafka cluster. | []
`KAFKA_LOG_SCHEMA` | Avro schema name for events published by logger | ""
`KAFKA_LOG_TOPIC` | Kafka topic for producer used to log HTTP requests going through RIG's API Proxy. | "rig-request-log"
`KAFKA_RESTART_DELAY_MS` | If the connection to Kafka fails or cannot be established, RIG retries setting up the connection after `KAFKA_RESTART_DELAY_MS` milliseconds. | nil
`KAFKA_SCHEMA_REGISTRY_HOST` | Host for Kafka Schema Registry. | "localhost:8081"
`KAFKA_SERIALIZER` | Serializer for Kafka events, currently supports Avro. By default uses JSON serialization. | nil
`KAFKA_SOURCE_TOPICS` | List of Kafka topics RIG will consume, delimited by comma. | ["rig"]
`KAFKA_SASL` | If set, SASL is used to authenticate RIG against the Kafka brokers. Use the following format for SASL/Plain authentication: "plain:myusername:mypassword". Note that setting `KAFKA_SASL` does *not* enable SSL (see `KAFKA_SSL_ENABLED` and related settings). | nil
`KAFKA_SSL_ENABLED` | Enables encrypted communication to Kafka brokers. | false
`KAFKA_SSL_CA_CERTFILE` | Path to the CA certificate (PEM format) that was used to sign the server and client certificates. Similar to `PROXY_CONFIG_FILE` the path is relative to the OTP app's `priv` directory. | "ca.crt.pem"
`KAFKA_SSL_CERTFILE` | Path to the (signed) client certificate (PEM format). Similar to `PROXY_CONFIG_FILE` the path is relative to the OTP app's `priv` directory. | "client.crt.pem"
`KAFKA_SSL_KEYFILE` | Path to the private key of the client certificate (PEM format). Similar to `PROXY_CONFIG_FILE` the path is relative to the OTP app's `priv` directory. | "client.key.pem"
`KAFKA_SSL_KEYFILE_PASS` | Passphrase in case the private key is password-protected. | ""
`KINESIS_APP_NAME` | From Amazon's documentation: "Name of the Amazon Kinesis application. This can assist with troubleshooting (e.g. distinguish requests made by separate applications). | "Reactive-Interaction-Gateway"
`KINESIS_AWS_REGION` | The AWS region the Kinesis stream is located in. | "eu-west-1"
`KINESIS_CLIENT_JAR` | Path to the kinesis-client jar file. | "./kinesis-client/target/rig-kinesis-client-1.0-SNAPSHOT.jar"
`KINESIS_DYNAMODB_ENDPOINT` | A specific DynamoDB endpoint instead of the default one - useful for testing. | ""
`KINESIS_ENABLED` | If enabled, RIG will consume messages from Amazon Kinesis using the configured parameters. Credentials are expected at `~/.aws/credentials`. | false
`KINESIS_ENDPOINT` | A specific Kinesis endpoint instead of the default one - useful for testing. | ""
`KINESIS_LOG_LEVEL` | The log level for the (Java) Kinesis-client subsystem. Allowed values: OFF, SEVERE, WARNING, INFO, CONFIG, FINE, FINER, FINEST, ALL. | "INFO"
`KINESIS_OTP_JAR` | Path to the `OtpErlang.jar` file that contains the `JInterface` implementation. If left empty, RIG picks the file from its Erlang environment (Erlang must be compiled with Java support enabled). | nil
`KINESIS_STREAM` | The name of the Kinesis stream to consume. | "RIG-outbound"
`LOG_LEVEL` | Controls logging level for RIG, available values are: "debug", "info", "warn", "error". Production is using "warn" level. | :warn
`NODE_COOKIE` | Erlang cookie used in distributed mode, so nodes in cluster can communicate between each other. | nil
`NODE_HOST` | Erlang hostname for given node, used to build Erlang long-name `rig@NODE_HOST`. This value is used by Erlang's distributed mode, so nodes can see each other. | nil
`PROXY_CONFIG_FILE` | Configuration JSON file with initial API definition for API Proxy. Use this variable to pass either a path to a JSON file, or the JSON string itself. A path can be given in absolute or in relative form (e.g., `proxy/your_json_file.json`). If given in relative form, the working directory is one of RIG's `priv` dirs (e.g., `/opt/sites/rig/lib/rig_inbound_gateway-2.0.2/priv/` in a Docker container). | nil
`PROXY_RECV_TIMEOUT` | Timeout used when receiving a response for a forwarded/proxied request. | 5000
`PROXY_KAFKA_RESPONSE_TOPICS` | Kafka topic for acknowledging Kafka sync events from proxy by correlation ID | ["rig-proxy-response"]
`PROXY_KAFKA_REQUEST_AVRO` | Avro schema name for events published from proxy. | ""
`PROXY_KAFKA_REQUEST_TOPIC` | Kafka topic for publishing sync/async events from proxy. | ""
`PROXY_KAFKA_RESPONSE_TIMEOUT` | In case an endpoint has `target` set to `http` and `response_from` set to `kafka`, this is the maximum delay between an HTTP request and the corresponding Kafka response message. | 5000
`PROXY_KINESIS_RESPONSE_TIMEOUT` | In case an endpoint has `target` set to `http` and `response_from` set to `kinesis`, this is the maximum delay between an HTTP request and the corresponding Kinesis response message. | 5000
`PROXY_KINESIS_REQUEST_REGION` | AWS region for Kinesis stream publishing events from proxy. | "eu-west-1"
`PROXY_KINESIS_REQUEST_STREAM` | Kinesis stream for publishing sync/async events from proxy. | nil
`REQUEST_LOG` | Type of loggers to use to log requests processed by API Proxy, delimited by comma. | []
`SUBMISSION_CHECK` | Select if and how submitting/publishing events should be denied. Can be either `no_check` (submissions are always allowed), `jwt_validation` (submissions are allowed if at least one authorization token is valid - using JWT_SECRET_KEY - and not blacklisted), or an URL that points to an external service that decides whether to allow or deny the submissions. Such an external service is expected to accept POST requests. The CloudEvent is passed as a JSON map in the body. The original request's `Authorization` headers are reused for this request. The subscription is allowed if the service returns 2xx and denied otherwise. | "NO_CHECK"
`SUBSCRIPTION_CHECK` | Select if and how creating subscriptions should be denied. Can be either `no_check` (subscriptions are always allowed), `jwt_validation` (subscription are allowed if at least one authorization token is valid - using JWT_SECRET_KEY - and not blacklisted), or an URL that points to an external service that decides whether to allow or deny the subscription. Such an external service is expected to accept POST requests. The subscription parameters are passed in the body. The original request's `Authorization` headers are reused for this request. The subscription is allowed if the service returns 2xx and denied otherwise. | "NO_CHECK"

.<|MERGE_RESOLUTION|>--- conflicted
+++ resolved
@@ -16,15 +16,9 @@
 `API_HTTPS_PORT` | Same as `API_HTTP_PORT`, but encrypted. See `HTTPS_CERTFILE`, `HTTPS_KEYFILE`, `HTTPS_KEYFILE_PASS`. | 4011
 `INBOUND_PORT` | Port at which RIG exposes proxy and websocket/sse communication. | 4000
 `INBOUND_HTTPS_PORT` | Same as `INBOUND_PORT`, but encrypted. See `HTTPS_CERTFILE`, `HTTPS_KEYFILE`, `HTTPS_KEYFILE_PASS`. | 4001
-<<<<<<< HEAD
-`HTTPS_CERTFILE` | Path to the (signed) client certificate (PEM format). The path is relative to the `priv` directory of the `:rig`-OTP app. **Attention:** If not configured, we will disable HTTPS | nil
-`HTTPS_KEYFILE` | Path to the private key of the client certificate (PEM format). Also supports encrypted private keys; see `HTTPS_KEYFILE_PASS` and consult the Erlang documentation for supported ciphers (e.g. [supported password ciphers in OTP 21.2](https://github.com/erlang/otp/blob/OTP-21.2/lib/public_key/src/pubkey_pbe.erl#L55); unfortunately, with OTP 21.1 using an unsupported cipher fails silently). The path is relative to the `priv` directory of the `:rig`-OTP app. | nil
-`HTTPS_KEYFILE_PASS` | Passphrase in case the private key is password-protected. | nil
-=======
 `HTTPS_CERTFILE` | Path to the public HTTPS certificate (PEM format). If set, HTTPS is enabled for all endpoints. | ""
 `HTTPS_KEYFILE` | Path to the HTTPS certificate's private key (PEM format). Also supports encrypted private keys; see `HTTPS_KEYFILE_PASS` and consult the Erlang documentation for supported ciphers (e.g. [supported password ciphers in OTP 21.2](https://github.com/erlang/otp/blob/OTP-21.2/lib/public_key/src/pubkey_pbe.erl#L55); note that as of OTP 21.1, using an unsupported cipher fails silently). | ""
 `HTTPS_KEYFILE_PASS` | Passphrase to the HTTPS certificate private key. Only set this if the private key is encrypted. | ""
->>>>>>> 906b9510
 `CORS` | The "Access-Control-Allow-Origin" setting for the inbound port. It is usually a good idea to set this to your domain. | "*"
 `DISCOVERY_TYPE` | Type of discovery used in distributed mode. If not set discovery is not used. Available options: `dns`. | nil
 `DNS_NAME` | Address where RIG will do DNS discovery for Node host addresses. | "localhost"
