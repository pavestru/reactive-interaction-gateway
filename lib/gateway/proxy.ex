--- conflicted
+++ resolved
@@ -81,19 +81,14 @@
   @spec init_presence(state_t) :: :ok
   def init_presence(state) do
     Logger.info("Initial loading of API definitions to presence")
-<<<<<<< HEAD
     conf = config()
+
     conf.config_file
     |> read_init_apis
-    |> Enum.each(fn(api) -> add_api(Gateway.Proxy, api["id"], api) end)
-=======
-
-    read_init_apis()
     |> Enum.each(fn(api) ->
       api_with_default_values = set_default_api_values(api)
       state.tracker_mod.track(api["id"], api_with_default_values)
     end)
->>>>>>> 2ec0ab67
   end
 
   @impl ProxyBehaviour
@@ -244,11 +239,6 @@
 
   # private functions
 
-<<<<<<< HEAD
-  defp read_init_apis(nil), do: []
-  defp read_init_apis(config_file) do
-    config_file
-=======
   # Compare current API and new API based by ID
   # Comparison is done by several steps:
   #   - Reference number
@@ -343,12 +333,10 @@
     |> Map.delete("timestamp")
   end
 
-  @spec read_init_apis() :: [api_definition, ...]
-  defp read_init_apis do
-    :gateway
-    |> :code.priv_dir
-    |> Path.join(@config_file)
->>>>>>> 2ec0ab67
+  @spec read_init_apis(String.t | nil) :: [api_definition]
+  defp read_init_apis(nil), do: []
+  defp read_init_apis(config_file) do
+    config_file
     |> File.read!
     |> Poison.decode!
   end
