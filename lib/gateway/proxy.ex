defmodule Gateway.Proxy do
  @moduledoc """
  Enables persisting and CRUD operations for Proxy's API definitions in presence.

  In a distributed setting, the node that does the persisting of API definitions
  spreads the information via Phoenix' PubSub Server as Phoenix Presence information.
  The other nodes react by tracking the same record themselves, which means that
  for one record and n nodes there are n items in the Presence list. The
  following properties are a result of this:

  - API definitions managing can occur on/by any node.
  - API definitions are eventually consistent over all nodes.
  - Any node can go down and come up at any time without affecting the
    API definitions, except if all nodes go down at the same time (in that case
    there is nothing to synchronize from -- changes are not stored on disk).

  """
  require Logger

  @type endpoint :: %{
    optional(:not_secured) => boolean,
    id: String.t,
    path: String.t,
    method: String.t,
}
  @type api_definition :: %{
    optional(:auth_type) => String.t,
    optional(:versioned) => boolean,
    id: String.t,
    name: String.t,
    auth: %{
      optional(:use_header) => boolean,
      optional(:header_name) => String.t,
      optional(:use_query) => boolean,
      optional(:query_name) => String.t,
    },
    version_data: %{
      optional(String.t) => %{
        endpoints: [endpoint]
      }
    },
    proxy: %{
      optional(:use_env) => boolean,
      target_url: String.t,
      port: integer,
    },
  } # TODO fields: active, node_name, ref_number, timestamp

  @typep state_t :: map
  @typep server_t :: pid | atom

  @default_tracker_mod Gateway.ApiProxy.Tracker
  @config_file Application.fetch_env!(:gateway, :proxy_config_file)

  def start_link(tracker_mod \\ nil, opts \\ []) do
    tracker_mod = if tracker_mod, do: tracker_mod, else: @default_tracker_mod
    Logger.debug("API proxy with tracker #{inspect tracker_mod}")
    GenServer.start_link(
      __MODULE__,
      _state = %{tracker_mod: tracker_mod},
      Keyword.merge([name: __MODULE__], opts))
  end

  @spec init_presence(state_t) :: :ok
  def init_presence(state) do
    Logger.info("Initial loading of API definitions to presence")

    read_init_apis()
    |> Enum.each(fn(api) ->
      meta_info = %{"ref_number" => 0, "timestamp" => Timex.now, "active" => true}
      api_with_meta_info = add_meta_info(api, meta_info)

      state.tracker_mod.track(api["id"], api_with_meta_info)
    end)
  end

<<<<<<< HEAD
  @spec list_apis(server_t) :: [api_definition, ...]
  def list_apis(server) do
    GenServer.call(server, {:list_api})
=======
  def list_apis do
    GenServer.call(Gateway.Proxy, {:list_apis})
>>>>>>> 81e25585
  end

  @spec get_api(server_t, String.t) :: api_definition
  def get_api(server, id) do
    GenServer.call(server, {:get_api, id})
  end

  @spec add_api(server_t, String.t, api_definition) :: any
  def add_api(server, id, api) do
    GenServer.call(server, {:add_api, id, api})
  end

  @spec update_api(server_t, String.t, api_definition) :: any
  def update_api(server, id, api) do
    GenServer.call(server, {:update_api, id, api})
  end

  @spec deactivate_api(server_t, String.t) :: atom
  def deactivate_api(server, id) do
    GenServer.call(server, {:deactivate_api, id})
  end

  @spec handle_join_api(server_t, String.t, api_definition) :: server_t
  def handle_join_api(server, id, api) do
    GenServer.cast(server, {:handle_join_api, id, api})
  end

  # callbacks

  @spec init(state_t) :: {:ok, state_t}
  def init(state) do
    send(self(), :init_apis)
    {:ok, state}
  end

  @spec handle_info(:init_apis, state_t) :: {:noreply, state_t}
  def handle_info(:init_apis, state) do
    init_presence(state)
    {:noreply, state}
  end

  @spec handle_call({:add_api, String.t, api_definition}, any, state_t) :: {:reply, any, state_t}
  def handle_call({:add_api, id, api}, _from, state) do
    Logger.info("Adding new API definition with id=#{id} to presence")

    meta_info = %{"ref_number" => 0, "timestamp" => Timex.now}
    api_with_meta_info =
      api
      |> Map.merge(meta_info)
      |> Map.put("active", true) # TODO default values
      |> Map.put_new("node_name", get_node_name())

    response = state.tracker_mod.track(id, api_with_meta_info)
    {:reply, response, state}
  end

<<<<<<< HEAD
  @spec handle_call({:update_api, String.t, api_definition}, any, state_t) :: {:reply, any, state_t}
  def handle_call({:update_api, id, api}, _from, state) do
    Logger.info("Updating API definition with id=#{id} in presence")

    meta_info = %{"ref_number" => api["ref_number"] + 1, "timestamp" => Timex.now}
    api_with_meta_info = add_meta_info(api, meta_info)

    response = state.tracker_mod.update(id, api_with_meta_info)
    {:reply, response, state}
  end

  @spec handle_call({:deactivate_api, String.t, api_definition}, any, state_t) :: {:reply, atom, state_t}
  def handle_call({:deactivate_api, id}, _from, state) do
    node_name = get_node_name()
    Logger.info("Deactivating API definition with id=#{id} in presence")

    {_id, current_api} = state.tracker_mod.find_by_node(id, node_name)
    api =
      current_api
      |> Map.put("ref_number", current_api["ref_number"] + 1)
      |> Map.put("active", false)
      |> Map.put("timestamp", Timex.now)

    response = state.tracker_mod.update(id, api)
    {:reply, response, state}
  end

  @spec handle_call({:list_api}, any, state_t) :: {:reply, [api_definition, ...], state_t}
  def handle_call({:list_api}, _from, state) do
    list_of_apis = get_node_name() |> state.tracker_mod.list_by_node
=======
  @spec handle_call({:list_apis}, any, state_t) :: {:reply, state_t}
  def handle_call({:list_apis}, _from, state) do
    list_of_apis = state.tracker_mod.list
>>>>>>> 81e25585
    {:reply, list_of_apis, state}
  end

  @spec handle_call({:get_api}, any, state_t) :: {:reply, api_definition, state_t}
  def handle_call({:get_api, id}, _from, state) do
    node_name = get_node_name()
    api = state.tracker_mod.find_by_node(id, node_name)

    {:reply, api, state}
  end

  # Handle incoming JOIN events with new data from Presence
  @spec handle_cast({:handle_join_api, String.t, api_definition}, state_t) :: {:noreply, state_t}
  def handle_cast({:handle_join_api, id, api}, state) do
    node_name = get_node_name()
    Logger.info("Handling JOIN differential for API definition with id=#{id} for node=#{node_name}")

    prev_api = state.tracker_mod.find_by_node(id, node_name)

    case compare_api(id, prev_api, api, state) do
      {:error, :exit} ->
        Logger.debug("There is already most recent API definition with id=#{id} in presence")
      {:ok, :track} ->
        Logger.debug("API definition with id=#{id} doesn't exist yet, starting tracking")
        meta_info = %{"ref_number" => 0, "timestamp" => Timex.now, "active" => true}
        api_with_meta_info = add_meta_info(api, meta_info)

        state.tracker_mod.track(id, api_with_meta_info)
      {:ok, :update_no_ref} ->
        Logger.debug("API definition with id=#{id} adopted new version with no ref_number update")
        state.tracker_mod.update(id, add_meta_info(api))
      {:ok, :update_with_ref} ->
        Logger.debug("API definition with id=#{id} adopted new version with ref_number update")

        prev_api_data = elem(prev_api, 1)
        meta_info = %{"ref_number" => prev_api_data["ref_number"] + 1}
        api_with_meta_info = add_meta_info(api, meta_info)

        state.tracker_mod.update(id, api_with_meta_info)
    end

    {:noreply, state}
  end

  # private functions

  # Compare current API and new API based by ID
  # Comparison is done by several steps:
  #   - Reference number
  #   - Data equality (without internal information like phx_ref, node_name, timestamp, etc.)
  #   - Data equality across nodes in cluster (without internal information ...)
  #   - Timestamp
  @spec compare_api(String.t, nil, api_definition, state_t) :: {:ok, :track}
  defp compare_api(_id, nil, _next_api, _state), do: {:ok, :track}
  @spec compare_api(String.t, {String.t, api_definition}, api_definition, state_t) :: {atom, atom}
  defp compare_api(id, {id, prev_api}, next_api, state) do
    cond do
      # Evaluate only active APIs with equal reference number
      #   -> prevent deactivated API overriding on node start-up
      # Freshly deactivated APIs have incremented reference number => not equal
      next_api["ref_number"] == prev_api["ref_number"] && prev_api["active"] == true ->
        eval_data_change(id, prev_api, next_api, state)
      next_api["ref_number"] > prev_api["ref_number"] -> {:ok, :update_with_ref}
      true -> {:error, :exit}
    end
  end

  # Evaluate if current API and new API are the same or not => data wise
  @spec eval_data_change(String.t, api_definition, api_definition, state_t) :: {atom, atom}
  defp eval_data_change(id, prev_api, next_api, state) do
    if data_equal?(prev_api, next_api) do
      {:error, :exit}
    else
      eval_all_nodes_data(id, prev_api, next_api, state)
    end
  end

  # Evaluate how many nodes have data from new API
  # If exactly half of the nodes are different => compare timestamps
  @spec eval_all_nodes_data(String.t, api_definition, api_definition, state_t) :: {atom, atom}
  defp eval_all_nodes_data(id, prev_api, next_api, state) do
    prev_apis = state.tracker_mod.find_all(id)
    h_n_of_prev_apis = length(prev_apis) / 2

    equal_apis = prev_apis |> Enum.filter(fn({_key, meta}) ->
      meta |> data_equal?(next_api)
    end)
    n_of_equal_apis = length(equal_apis)

    cond do
      n_of_equal_apis < h_n_of_prev_apis -> {:error, :exit}
      n_of_equal_apis > h_n_of_prev_apis -> {:ok, :update_no_ref}
      true ->
        next_api["timestamp"]
        |> Timex.after?(prev_api["timestamp"])
        |> eval_time
    end
  end

  # Checks if current API and new API are equal => data wise
  # Strips internal information such as timestamp, phx_ref, node_name, ...
  @spec data_equal?(api_definition, api_definition) :: boolean
  defp data_equal?(prev_api, next_api) do
    next_api_without_meta = next_api |> remove_meta_info

    prev_api
    |> remove_meta_info
    |> Map.equal?(next_api_without_meta)
  end

  @spec eval_time(false) :: {:error, :exit}
  defp eval_time(false) do
    {:error, :exit}
  end
  @spec eval_time(true) :: {:ok, :update_no_ref}
  defp eval_time(true) do
    {:ok, :update_no_ref}
  end

  @spec get_node_name() :: atom
  defp get_node_name, do: Phoenix.PubSub.node_name(Gateway.PubSub)

  # Enhance API definition with internal information
  @spec add_meta_info(api_definition, map) :: api_definition
  defp add_meta_info(api, meta_info \\ %{}) do
    api
    |> Map.merge(meta_info)
    |> Map.put("node_name", get_node_name())
  end

  # Remove internal information from API definition => to have just raw data
  @spec remove_meta_info(api_definition) :: api_definition
  defp remove_meta_info(api) do
    api
    |> Map.delete(:phx_ref)
    |> Map.delete(:phx_ref_prev)
    |> Map.delete("node_name")
    |> Map.delete("timestamp")
  end

  @spec read_init_apis() :: [api_definition, ...]
  defp read_init_apis do
    :gateway
    |> :code.priv_dir
    |> Path.join(@config_file)
    |> File.read!
    |> Poison.decode!
  end
end<|MERGE_RESOLUTION|>--- conflicted
+++ resolved
@@ -74,14 +74,9 @@
     end)
   end
 
-<<<<<<< HEAD
   @spec list_apis(server_t) :: [api_definition, ...]
   def list_apis(server) do
-    GenServer.call(server, {:list_api})
-=======
-  def list_apis do
-    GenServer.call(Gateway.Proxy, {:list_apis})
->>>>>>> 81e25585
+    GenServer.call(server, {:list_apis})
   end
 
   @spec get_api(server_t, String.t) :: api_definition
@@ -138,7 +133,6 @@
     {:reply, response, state}
   end
 
-<<<<<<< HEAD
   @spec handle_call({:update_api, String.t, api_definition}, any, state_t) :: {:reply, any, state_t}
   def handle_call({:update_api, id, api}, _from, state) do
     Logger.info("Updating API definition with id=#{id} in presence")
@@ -166,14 +160,9 @@
     {:reply, response, state}
   end
 
-  @spec handle_call({:list_api}, any, state_t) :: {:reply, [api_definition, ...], state_t}
-  def handle_call({:list_api}, _from, state) do
+  @spec handle_call({:list_apis}, any, state_t) :: {:reply, [api_definition, ...], state_t}
+  def handle_call({:list_apis}, _from, state) do
     list_of_apis = get_node_name() |> state.tracker_mod.list_by_node
-=======
-  @spec handle_call({:list_apis}, any, state_t) :: {:reply, state_t}
-  def handle_call({:list_apis}, _from, state) do
-    list_of_apis = state.tracker_mod.list
->>>>>>> 81e25585
     {:reply, list_of_apis, state}
   end
 
