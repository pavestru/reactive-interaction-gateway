defmodule Gateway.Application do
  @moduledoc """
  This is the main entry point of the Gateway application.
  """
  use Application

  # See https://hexdocs.pm/elixir/Application.html
  # for more information on OTP Applications
  def start(_type, _args) do
    import Supervisor.Spec
    children = [
      supervisor(GatewayWeb.Endpoint, _args = []),
      supervisor(GatewayWeb.Presence, []),
      supervisor(Gateway.Blacklist.Sup, _args = []),
<<<<<<< HEAD
      supervisor(Gateway.ApiProxy.Sup, _args = []),
    ] ++ maybe_kafka_worker

    # See https://hexdocs.pm/elixir/Supervisor.html
    # for other strategies and supported options
=======
      supervisor(Gateway.RateLimit.Sup, _args = []),
      worker(Gateway.Kafka.SupWrapper, _args = []),
    ]
>>>>>>> e498c32c
    opts = [strategy: :one_for_one, name: Gateway.Supervisor]
    Supervisor.start_link(children, opts)
  end

  # Tell Phoenix to update the endpoint configuration
  # whenever the application is updated.
  def config_change(changed, _new, removed) do
    GatewayWeb.Endpoint.config_change(changed, removed)
    :ok
  end
end<|MERGE_RESOLUTION|>--- conflicted
+++ resolved
@@ -12,17 +12,10 @@
       supervisor(GatewayWeb.Endpoint, _args = []),
       supervisor(GatewayWeb.Presence, []),
       supervisor(Gateway.Blacklist.Sup, _args = []),
-<<<<<<< HEAD
+      supervisor(Gateway.RateLimit.Sup, _args = []),
       supervisor(Gateway.ApiProxy.Sup, _args = []),
-    ] ++ maybe_kafka_worker
-
-    # See https://hexdocs.pm/elixir/Supervisor.html
-    # for other strategies and supported options
-=======
-      supervisor(Gateway.RateLimit.Sup, _args = []),
       worker(Gateway.Kafka.SupWrapper, _args = []),
     ]
->>>>>>> e498c32c
     opts = [strategy: :one_for_one, name: Gateway.Supervisor]
     Supervisor.start_link(children, opts)
   end
