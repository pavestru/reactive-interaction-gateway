--- conflicted
+++ resolved
@@ -28,10 +28,6 @@
   alias Gateway.Utils.Jwt
   alias Gateway.ApiProxy.Proxy
 
-<<<<<<< HEAD
-  @brod_client_id Application.fetch_env!(:gateway, :kafka_client_id)
-  @call_log_topic Application.fetch_env!(:gateway, :kafka_call_log_topic)
-
   @doc """
   Log proxied API calls to Kafka.
 
@@ -39,11 +35,8 @@
   the current timestamp. Messages are produced to the Kafka broker
   synchronously.
   """
-  @spec log_proxy_api_call(Proxy.route_map, %Plug.Conn{}) :: Jwt.claim_map
-=======
   @type producer_sync_t :: (any, any, any, any, any -> :ok | {:error, any})
   @spec log_proxy_api_call(Proxy.route_map, %Plug.Conn{}, producer_sync_t) :: :ok | {:error, any}
->>>>>>> cf45bdfc
   def log_proxy_api_call(route, conn, produce_sync \\ &:brod.produce_sync/5) do
     claims = extract_claims!(conn)
     username = Map.fetch!(claims, "username")
