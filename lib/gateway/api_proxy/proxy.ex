--- conflicted
+++ resolved
@@ -17,16 +17,13 @@
   # Get all incoming HTTP requests, check if they are valid, provide authentication if needed
   match _ do
     %{method: method, request_path: request_path} = conn
-<<<<<<< HEAD
-=======
+
     # Load proxy routes during the runtime
     proxy_file_location = Application.fetch_env!(:gateway, :proxy_route_config)
-    proxy_file_path = Path.join(:code.priv_dir(:gateway), proxy_file_location)
-    routes = Poison.decode!(File.read!(proxy_file_path))
->>>>>>> fa9f5e34
 
     :gateway
-    |> Application.fetch_env!(:proxy_route_config)
+    |> :code.priv_dir
+    |> Path.join(proxy_file_location)
     |> File.read!
     |> Poison.decode!
     |> Enum.find(fn(route) ->
