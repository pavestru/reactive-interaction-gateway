FROM elixir:1.6-alpine as build

# Install Elixir & Erlang environment dependencies
RUN mix local.hex --force
RUN mix local.rebar --force
<<<<<<< HEAD
RUN apk update && apk add make \
=======
RUN apk add --no-cache make \
>>>>>>> cb28e476
    gcc \
    g++

ENV MIX_ENV=prod

WORKDIR /opt/sites/rig

# Copy release config
COPY version /opt/sites/rig/
COPY rel /opt/sites/rig/rel/
COPY vm.args /opt/sites/rig/

# Copy necessary files for dependencies
COPY mix.exs /opt/sites/rig/
COPY mix.lock /opt/sites/rig/
COPY apps/rig/mix.exs /opt/sites/rig/apps/rig/
COPY apps/rig_api/mix.exs /opt/sites/rig/apps/rig_api/
COPY apps/rig_auth/mix.exs /opt/sites/rig/apps/rig_auth/
COPY apps/rig_inbound_gateway/mix.exs /opt/sites/rig/apps/rig_inbound_gateway/
COPY apps/rig_outbound_gateway/mix.exs /opt/sites/rig/apps/rig_outbound_gateway/

# Install project dependencies
RUN mix deps.get

# Copy application files

COPY config /opt/sites/rig/config

COPY apps/rig/config /opt/sites/rig/apps/rig/config
COPY apps/rig/lib /opt/sites/rig/apps/rig/lib

COPY apps/rig_api/config /opt/sites/rig/apps/rig_api/config
COPY apps/rig_api/lib /opt/sites/rig/apps/rig_api/lib
COPY apps/rig_api/priv /opt/sites/rig/apps/rig_api/priv

COPY apps/rig_auth/config /opt/sites/rig/apps/rig_auth/config
COPY apps/rig_auth/lib /opt/sites/rig/apps/rig_auth/lib

COPY apps/rig_inbound_gateway/config /opt/sites/rig/apps/rig_inbound_gateway/config
COPY apps/rig_inbound_gateway/lib /opt/sites/rig/apps/rig_inbound_gateway/lib
COPY apps/rig_inbound_gateway/priv /opt/sites/rig/apps/rig_inbound_gateway/priv

COPY apps/rig_outbound_gateway/config /opt/sites/rig/apps/rig_outbound_gateway/config
COPY apps/rig_outbound_gateway/lib /opt/sites/rig/apps/rig_outbound_gateway/lib

# Compile and release application production code
RUN mix release

FROM erlang:20-alpine

<<<<<<< HEAD
RUN apk update && apk add bash
=======
RUN apk add --no-cache bash
>>>>>>> cb28e476

ENV LANG C.UTF-8
ENV LC_ALL C.UTF-8
ENV REPLACE_OS_VARS=true

WORKDIR /opt/sites/rig
COPY --from=build /opt/sites/rig/_build/prod/rel/rig /opt/sites/rig/

# Proxy
EXPOSE 4000
# Internal APIs
EXPOSE 4010

CMD ["/opt/sites/rig/bin/rig", "foreground"]<|MERGE_RESOLUTION|>--- conflicted
+++ resolved
@@ -3,11 +3,7 @@
 # Install Elixir & Erlang environment dependencies
 RUN mix local.hex --force
 RUN mix local.rebar --force
-<<<<<<< HEAD
-RUN apk update && apk add make \
-=======
 RUN apk add --no-cache make \
->>>>>>> cb28e476
     gcc \
     g++
 
@@ -58,11 +54,7 @@
 
 FROM erlang:20-alpine
 
-<<<<<<< HEAD
-RUN apk update && apk add bash
-=======
 RUN apk add --no-cache bash
->>>>>>> cb28e476
 
 ENV LANG C.UTF-8
 ENV LC_ALL C.UTF-8
