defmodule RigApi.Router do
  use RigApi, :router

  pipeline :api do
    plug(Plug.Parsers,
      parsers: [:urlencoded, :multipart, :json],
      # return "415 Unsupported Media Type" if not handled by any parser
      pass: [],
      json_decoder: Poison
    )
  end

  scope "/v1/messages", RigApi do
    post("/", MessageController, :publish)
  end

  scope "/v1", RigApi do
    pipe_through(:api)

<<<<<<< HEAD
=======
    resources("/messages", MessageController, only: [:create])

    resources("/responses", ResponsesController, only: [:create])

>>>>>>> 43d2b2fa
    scope "/users" do
      get("/", ChannelsController, :list_channels)
      get("/:user/sessions", ChannelsController, :list_channel_sessions)
    end

    scope "/tokens" do
      delete("/:jti", ChannelsController, :disconnect_channel_session)
    end

    scope "/session-blacklist" do
      post("/", SessionBlacklistController, :blacklist_session)
      get("/:session_id", SessionBlacklistController, :check_status)
    end

    scope "/apis" do
      get("/", ApisController, :list_apis)
      post("/", ApisController, :add_api)
      get("/:id", ApisController, :get_api_detail)
      put("/:id", ApisController, :update_api)
      delete("/:id", ApisController, :deactivate_api)
    end
  end

  scope "/health", RigApi do
    pipe_through(:api)
    get("/", HealthController, :check_health)
  end

  scope "/swagger-ui" do
    forward("/", PhoenixSwagger.Plug.SwaggerUI,
      otp_app: :rig_api,
      swagger_file: "rig_api_swagger.json"
    )
  end

  def swagger_info do
    %{
      info: %{
        version: RigApi.Mixfile.project()[:version],
        title: "Reactive Interaction Gateway: API",
        description: """
        The Reactive Interaction Gateway provides an API that allows backend services
        to query internal state and control behavior (e.g., by blacklisting a JWT).
        The port can be configured using the `API_PORT` environment variable.

        Please note that there is no authentication or authorization on this API;
        therefore, consider exposing it to your internal network only.
        """
      },

      # Documentation for paths without Controller go here
      paths: %{
        "/metrics": %{
          get: %{
            tags: ["Metrics"],
            summary:
              "Providing metrics for monitoring in Prometheus Format (please change Scheme to http if you want to try it)",
            responses: %{
              "200": %{
                description: "Response in Prometheus format",
                content: %{
                  "text/plain": %{
                    schema: %{
                      type: "string"
                    }
                  }
                }
              }
            }
          }
        }
      }
    }
  end
end<|MERGE_RESOLUTION|>--- conflicted
+++ resolved
@@ -17,13 +17,8 @@
   scope "/v1", RigApi do
     pipe_through(:api)
 
-<<<<<<< HEAD
-=======
-    resources("/messages", MessageController, only: [:create])
-
     resources("/responses", ResponsesController, only: [:create])
 
->>>>>>> 43d2b2fa
     scope "/users" do
       get("/", ChannelsController, :list_channels)
       get("/:user/sessions", ChannelsController, :list_channel_sessions)
