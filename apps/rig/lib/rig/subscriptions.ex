--- conflicted
+++ resolved
@@ -21,12 +21,13 @@
   alias __MODULE__.Parser
 
   @type claims :: %{optional(String.t()) => String.t()}
+  @type jwt_conf :: %{alg: String.t(), key: String.t()}
 
   @jwt_conf Confex.fetch_env!(:rig, :jwt_conf)
 
   # ---
 
-  @spec from_json(json :: String.t() | nil) :: Result.t([Subscription.t()], error :: String.t())
+  @spec from_json(json :: String.t() | nil) :: Result.t([Subscription.t()], %Error{})
   def from_json(json) do
     json
     |> Parser.JSON.from_json()
@@ -35,7 +36,7 @@
 
   # ---
 
-  @spec from_jwt_claims(claims) :: Result.t([Subscription.t()], error :: String.t())
+  @spec from_jwt_claims(claims) :: Result.t([Subscription.t()], %Error{})
   def from_jwt_claims(
         claims,
         extractor_path_or_json \\ Confex.fetch_env!(:rig, :extractor_path_or_json)
@@ -50,33 +51,16 @@
 
   # ---
 
-<<<<<<< HEAD
-  @spec from_token(token :: JWT.token()) :: Result.t([Subscription.t()], error :: String.t())
-  def from_token(token)
-
-  def from_token(nil), do: Result.ok([])
-  def from_token(""), do: Result.ok([])
-=======
-  @spec from_token(token :: JWT.token()) :: [Result.t(Subscription.t(), any)]
+  @spec from_token(token :: JWT.token(), jwt_conf) :: Result.t([Subscription.t()], %Error{})
   def from_token(token, jwt_conf \\ @jwt_conf)
 
-  def from_token(nil, _jwt_conf), do: []
-  def from_token("", _jwt_conf), do: []
->>>>>>> 009262e3
+  def from_token(nil, _jwt_conf), do: Result.ok([])
+  def from_token("", _jwt_conf), do: Result.ok([])
 
   def from_token(token, jwt_conf) do
     token
-<<<<<<< HEAD
-    |> JWT.parse_token()
+    |> JWT.parse_token(jwt_conf)
     |> Result.map_err(&%Error{cause: &1})
     |> Result.and_then(&from_jwt_claims/1)
-=======
-    |> JWT.parse_token(jwt_conf)
-    |> Result.map(&from_jwt_claims/1)
-    |> case do
-      {:ok, subscription_results} -> subscription_results
-      {:error, jwt_error} -> [{:error, "JWT: #{jwt_error}"}]
-    end
->>>>>>> 009262e3
   end
 end