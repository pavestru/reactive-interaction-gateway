--- conflicted
+++ resolved
@@ -62,35 +62,24 @@
     |> Conn.send_resp(:no_content, "")
   end
 
-<<<<<<< HEAD
   @doc @help_text
   def handle_http_request(
         %{params: %{"partition" => partition, "event" => event}} = conn,
         _,
-        %{"target" => "kafka"} = endpoint
+        %{"target" => "kafka"} = endpoint,
+        request_path
       ) do
-=======
-  @doc "Produce request to Kafka topic and optionally wait for response."
-  def handle_http_request(conn, _, %{"target" => "kafka"} = endpoint, request_path) do
-    %{params: %{"partition_key" => partition_key, "data" => data}} = conn
-
->>>>>>> 9fde62c8
     kafka_message =
       event
       |> Map.put("rig", %{
         correlation: Codec.serialize(self()),
         remoteip: to_string(:inet_parse.ntoa(conn.remote_ip)),
         host: conn.host,
-<<<<<<< HEAD
-=======
-        method: conn.method,
-        requestPath: request_path,
->>>>>>> 9fde62c8
         port: conn.port,
         scheme: conn.scheme,
         headers: Enum.map(conn.req_headers, &Tuple.to_list(&1)),
         method: conn.method,
-        path: conn.request_path,
+        path: request_path,
         query: conn.query_string
       })
       |> Poison.encode!()
@@ -110,7 +99,7 @@
     end
   end
 
-  def handle_http_request(conn, _, %{"target" => "kafka"}) do
+  def handle_http_request(conn, _, %{"target" => "kafka"}, _) do
     response = """
     Bad request: missing expected body parameters.
 
