# Changelog

All notable changes to this project will be documented in this file.

The format is based on [Keep a Changelog](https://keepachangelog.com/en/1.0.0/),
and this project adheres to [Semantic Versioning](https://semver.org/spec/v2.0.0.html).

## [Unreleased]

### Added

- [API Gateway] New custom metric: `rig_proxy_requests_total`. For details see [`metrics-details.md`](docs/metrics-details.md). [#157](https://github.com/Accenture/reactive-interaction-gateway/issues/157)
- _Beta_ - Added Apache Avro support for consumer and producer as well as Kafka Schema Registry.
- [Docs] Added new set of topics in documentation about Api Gateway, even streams and scaling.
- [Docs] Added examples section to documentation website.
<<<<<<< HEAD
- Implement [HTTP Transport Binding for CloudEvents v0.2](https://github.com/cloudevents/spec/blob/v0.2/http-transport-binding.md). A special fallback to "structured mode" in case the content type is "application/json" and the "ce-specversion" header is not set ensures this change is backward compatible with existing setups. [#153](https://github.com/Accenture/reactive-interaction-gateway/issues/153)
=======
- [API/Proxy] Added new `response_from` option -- `http_async` together with new internal `POST` endpoint `/v1/responses`. You can send correlated response to `/v1/responses` and complete initial Proxy request. [#213](https://github.com/Accenture/reactive-interaction-gateway/issues/213)
>>>>>>> 43d2b2fa

<!-- ### Changed -->

### Fixed

- Fixed a bug that caused the subscriptions endpoint to return an internal server error when running RIG in a clustered setup. [#194](https://github.com/Accenture/reactive-interaction-gateway/issues/194)
- Support for forwarding HTTP/1.1 responses over a HTTP/2 connection by dropping connection-related HTTP headers. [#193](https://github.com/Accenture/reactive-interaction-gateway/issues/193)
- [Docs] Added missing `id` field to swagger spec for `message` API.
- [Kafka] Fixed random generation of group IDs. This led to wrong partition distribution when using multiple RIG nodes. Now consumers will have the same ID which can be changed via environment variable - defaults to `rig`.
- [Proxy] When forwarding an HTTP request, the [`Host`](https://developer.mozilla.org/en-US/docs/Web/HTTP/Headers/Host) request header is now set to the `target_url` defined by the proxy configuration. [#188](https://github.com/Accenture/reactive-interaction-gateway/issues/188)
- [Docs] Fixed missing `swagger.json` file in production Docker image.
- [Proxy] Added missing CORS headers for Kafka/Kinesis target type when not using `response_from`.
- [Kafka] Fixed schema registry validation when using binary messages in Kafka consumer. [#202](https://github.com/Accenture/reactive-interaction-gateway/issues/202)

<!-- ### Deprecated -->

<!-- ### Removed -->

<!-- ### Deprecated -->

<!-- ### Removed -->

<!-- ### Security -->

## [2.1.1] - 2019-03-27

### Added

- When using the proxy, RIG will now add an additional [`Forwarded` header](https://developer.mozilla.org/en-US/docs/Web/HTTP/Headers/Forwarded).
[#113](https://github.com/Accenture/reactive-interaction-gateway/issues/113)
- Increased length of header value in HTTP requests to 16384 to support long tokens for SAML.

### Changed

- HTTPS certificates may now be passed using absolute paths. (Previously, the locations of the HTTPS certificates were limited to the OTP-applications' `priv` directories `rig_api/priv/cert` and `rig_inbound_gateway/priv/cert`.) Additionally, for security reasons we no longer include the self-signed certificate with the docker image. Please adapt your environment configuration accordingly.
[#151](https://github.com/Accenture/reactive-interaction-gateway/issues/151)
[#182](https://github.com/Accenture/reactive-interaction-gateway/issues/182)
- Validation errors for SSE & WS connections and the subscriptions endpoint should now be a lot more helpful. Invalid JWTs, as well as invalid subscriptions, cause the endpoints to respond with an error immediately.
[#54](https://github.com/Accenture/reactive-interaction-gateway/issues/54)
[#164](https://github.com/Accenture/reactive-interaction-gateway/issues/164)

### Fixed

- [Proxy] Parsing of JSON files in proxy module - `api.id` was expected to be an atom, but when using files it's a string.
- [Kinesis] Support for CloudEvents versions 0.1 and 0.2.
- [Docs] Fixed channels example with latest RIG API changes.
- [Docs] Fixed sse/ws examples to use JWT inferred subscriptions correctly.

## [2.1.0] - 2019-02-15

### Added

- Prometheus monitoring endpoint. [#96](https://github.com/Accenture/reactive-interaction-gateway/issues/96)
- The proxy configuration can now also be passed as a JSON string. This allows to run the Docker image in environments where mounting a file in a container is not possible. [#159](https://github.com/Accenture/reactive-interaction-gateway/issues/159)

### Removed

- Rate limiting. [#144](https://github.com/Accenture/reactive-interaction-gateway/issues/144)

## [2.0.2] - 2019-01-20

### Fixed

- Upgraded a dependency to fix the Docker build. [#149](https://github.com/Accenture/reactive-interaction-gateway/issues/149)

## [2.0.1] - 2019-01-20

### Fixed

- A library upgrade caused idle SSE connections to time out after 60 seconds. This timeout is now disabled. [PR #148](https://github.com/Accenture/reactive-interaction-gateway/pull/148)

## [2.0.0] - 2019-01-16

### Added

- HTTP/2 and HTTPS support. [#34](https://github.com/Accenture/reactive-interaction-gateway/issues/34)
- The SSE and WebSocket endpoints now take a "subscriptions" parameter that allows to create (manual) subscriptions (JSON encoded list). This has the same effect as establishing a connection and calling the subscriptions endpoint afterwards.
- OpenAPI (Swagger) documentation for RIG's internal API. [#116](https://github.com/Accenture/reactive-interaction-gateway/issues/116)
- Support for the CloudEvents v0.2 format. [#112](https://github.com/Accenture/reactive-interaction-gateway/issues/112)
- [Proxy] In API definitions regular expressions can now be used to define matching request paths. Also, request paths can be rewritten (see [api.ex](apps/rig_inbound_gateway/lib/rig_inbound_gateway/api_proxy/api.ex) for an example). [#88](https://github.com/Accenture/reactive-interaction-gateway/issues/88)

### Changed

- The SSE and WebSocket endpoints' "token" parameter is renamed to "jwt" (to not confuse it with the connection token).
- [Proxy] When forwarding requests, RIG related meta data (e.g. correlation ID) in CloudEvents is now put into an object under the top-level key "rig". Note that in terms of the current [CloudEvents 0.2](https://github.com/cloudevents/spec/blob/v0.2/spec.md) specification this makes "rig" an [extension](https://github.com/cloudevents/spec/blob/v0.2/primer.md#cloudevent-attribute-extensions). Also, all RIG related keys have been renamed from snake_case to camelCase.
- [Proxy] Previously API definitions for proxy were turning on security check for endpoints by `not_secured: false` which is a bit confusing -- changed to more readable form `secured: true`.
- [Auth] No longer assumes the "Bearer" token type when no access token type is prepended in the Authorization header. Consequently, a client is expected to explicitly use "Bearer" for sending its JWT authorization token. More more details, see [RFC 6749](https://tools.ietf.org/html/rfc6749#section-7.1).
- All events that RIG creates are now in CloudEvents v0.2 format (before: CloudEvents v0.1).
- [Proxy] When using Kafka or Kinesis as the target, connection related data is added to the event before publishing it to the respective topic/partition. With the introduction of CloudEvents v0.2, RIG now follows the CloudEvent extension syntax with all fields put into a common top-level object called "rig". Additionally, the object's field names have been changed slightly to prevent simple mistakes like case-sensitivity issues. Also, the expected request body fields have been renamed to be more descriptive. To that end, usage information returned as plaintext should help the API user in case of a Bad Request.

<!-- ### Deprecated -->

<!-- ### Removed -->

### Fixed

- Extractor configuration reload
- [Inbound] Fixed response to CORS related preflight request.

<!-- ### Security -->

## [2.0.0-beta.2] - 2018-11-09

### Added

- [Auth] JWT now supports RS256 algorithm in addition to HS256. [#84](https://github.com/Accenture/reactive-interaction-gateway/issues/84)
- [Outbound] Support Kafka SSL and SASL/Plain authentication. [#79](https://github.com/Accenture/reactive-interaction-gateway/issues/79)
- [Inbound] Add new endpoints at `/_rig/v1/` for subscribing to CloudEvents using SSE/WS, for creating subscriptions to specific event types, and for publishing CloudEvents. [#90](https://github.com/Accenture/reactive-interaction-gateway/issues/90)
- [Inbound] Expose setting for proxy response timeout. [#91](https://github.com/Accenture/reactive-interaction-gateway/issues/91)
- [Inbound] Subscriptions inference using JWT on SSE/WS connection and subscription creation. [#90](https://github.com/Accenture/reactive-interaction-gateway/issues/90)
- [Inbound] Allow publishing events to Kafka and Kinesis via reverse-proxy HTTP calls. Optionally, a response can be waited for (using a correlation ID).
- [Docs] Simple event subscription examples for SSE and WS.
- [Outbound] Kafka/Kinesis firehose - set topic/stream to consume and invoke HTTP request when event is consumed.

### Changed

- [Inbound] SSE heartbeats are now sent as comments rather than events, and events without data carry an empty data line to improve cross-browser compatibility. [#64](https://github.com/Accenture/reactive-interaction-gateway/issues/64)
- [Docs] General documentation and outdated info.

### Removed

- [Inbound] Previous SSE/WS communication via Phoenix channels.
- Events that don't follow the CloudEvents spec are no longer supported (easy migration: put your event in a CloudEvent's `data` field).

### Fixed

- [Inbound] Flaky tests in `router_test.exs` -- switching from `Bypass` to `Fakeserver`. [#74](https://github.com/Accenture/reactive-interaction-gateway/issues/74)
- [Docs] Channels example. [#64]https://github.com/Accenture/reactive-interaction-gateway/issues/64

## [2.0.0-beta.1] - 2018-06-21

### Added

- [Outbound] Amazon Kinesis integration. [#27](https://github.com/Accenture/reactive-interaction-gateway/issues/27)
- [Misc] Use lazy logger calls for debug logs.
- [Misc] Format (most files) using Elixir 1.6 formatter.
- [API/Outbound] Add new endpoint `POST /messages` for sending messages (=> Kafka is no longer a hard dependency).
- [Docs] Add a dedicated developer guide.
- [Deploy] Release configuration in `rel/config.exs` and custom `vm.args` (based on what distillery is using). [#29](https://github.com/Accenture/reactive-interaction-gateway/pull/29)
- [Deploy] Production configuration for peerage to use DNS discovery. [#29](https://github.com/Accenture/reactive-interaction-gateway/pull/29)
- [Rig] Module for auto-discovery, using `Peerage` library. [#29](https://github.com/Accenture/reactive-interaction-gateway/pull/29)
- [Deploy] Kubernetes deployment configuration file. [#29](https://github.com/Accenture/reactive-interaction-gateway/pull/29)
- [Misc] Smoke tests setup and test cases for API Proxy and Kafka + Phoenix messaging. [#42](https://github.com/Accenture/reactive-interaction-gateway/pull/42)
- [Outbound] Kafka consumer ready check utility function. [#42](https://github.com/Accenture/reactive-interaction-gateway/pull/42)
- [Docs] List of all environment variables possible to set in `guides/operator-guide.md`. [#36](https://github.com/Accenture/reactive-interaction-gateway/pull/36)
- [Rig] Possibility to set logging level with env var `LOG_LEVEL`. [#49](https://github.com/Accenture/reactive-interaction-gateway/pull/49)
- [Deploy] Variations of Dockerfiles - basic version and AWS version. [#44](https://github.com/Accenture/reactive-interaction-gateway/pull/44)
- [Deploy] Helm deployment chart. [#59](https://github.com/Accenture/reactive-interaction-gateway/pull/59)
- [Inbound] Proxy is now able to do request header transformations. [#76](https://github.com/Accenture/reactive-interaction-gateway/pull/76)

### Changed

- [Api] Endpoint for terminating a session no longer contains user id in path.
- [Misc] Convert to umbrella project layout.
- [Docs] Move documentation from `doc/` to `guides/` as the former is the default for ex_doc output.
- [Inbound] Revised request logging (currently Kafka and console as backends).
- [Inbound] Disable WebSocket timeout. [#58](https://github.com/Accenture/reactive-interaction-gateway/pull/58)
- [Deploy] Dockerfile to use custom `vm.args` file & removed `mix release.init` step. [#29](https://github.com/Accenture/reactive-interaction-gateway/pull/29)

### Fixed

- [Inbound] Make presence channel respect `JWT_USER_FIELD` setting (currently hardcoded to "username")
- [Inbound] Set proper environment variable for Phoenix server `INBOUND_PORT` - [#38](https://github.com/Accenture/reactive-interaction-gateway/pull/38)
- [API] Set proper environment variable for Phoenix server `API_PORT` - [#38](https://github.com/Accenture/reactive-interaction-gateway/pull/38)
- [Examples] Channels example fixed to be compatible with version 2.0.0 [#40](https://github.com/Accenture/reactive-interaction-gateway/pull/40)
- [Inbound] User defined query auth values are no longer overridden by `JWT` auth type
- [Outbound] Handle content-type correctly - [#61](https://github.com/Accenture/reactive-interaction-gateway/pull/61)
- [Inbound] More strict regex match for routes in proxy - [#76](https://github.com/Accenture/reactive-interaction-gateway/pull/76)
- [Inbound] Downcased response headers to avoid duplicates in proxy - [#76](https://github.com/Accenture/reactive-interaction-gateway/pull/76)

## [1.1.0] - 2018-01-11

### Added

- [Deploy] Basic Travis configuration. [#17](https://github.com/Accenture/reactive-interaction-gateway/pull/17)
- [Docs] Configuration ADR document. [#19](https://github.com/Accenture/reactive-interaction-gateway/pull/19)
- [Docs] Websocket and SSE channels example. [#22](https://github.com/Accenture/reactive-interaction-gateway/pull/22)
- [Deploy] Maintain changelog file. [#25](https://github.com/Accenture/reactive-interaction-gateway/pull/25)

### Changed

- [Config] Increase default rate limits. [#16](https://github.com/Accenture/reactive-interaction-gateway/pull/16)
- [Kafka] Make producing of Kafka messages in proxy optional (and turned off by default). [#21](https://github.com/Accenture/reactive-interaction-gateway/pull/21)

### Fixed

- [Config] Fix Travis by disabling credo rule `Design.AliasUsage`. [#18](https://github.com/Accenture/reactive-interaction-gateway/pull/18)

## 1.0.0 - 2017-11-09

### Added

- [Docs] Add `mix docs` script to generate documentation of code base. [#6](https://github.com/Accenture/reactive-interaction-gateway/pull/6)
- [Docs] Add ethics documentation such as code of conduct and contribution guidelines. [#6](https://github.com/Accenture/reactive-interaction-gateway/pull/6)

### Changed

- [Config] Update configuration to be able to modify almost anything by environment variables on RIG start. [#5](https://github.com/Accenture/reactive-interaction-gateway/pull/5)
- [Deploy] Rework Dockerfile to use multistage approach for building RIG Docker image. [#9](https://github.com/Accenture/reactive-interaction-gateway/pull/9)
- [Config] Update entire code base to use `rig` keyword. [#13](https://github.com/Accenture/reactive-interaction-gateway/pull/13)

### Removed

- [Config] Disable Origin checking. [#12](https://github.com/Accenture/reactive-interaction-gateway/pull/12)

[unreleased]: https://github.com/Accenture/reactive-interaction-gateway/compare/2.1.1...HEAD
[2.1.1]: https://github.com/Accenture/reactive-interaction-gateway/compare/2.1.0...2.1.1
[2.1.0]: https://github.com/Accenture/reactive-interaction-gateway/compare/2.0.2...2.1.0
[2.0.2]: https://github.com/Accenture/reactive-interaction-gateway/compare/2.0.1...2.0.2
[2.0.1]: https://github.com/Accenture/reactive-interaction-gateway/compare/2.0.0...2.0.1
[2.0.0]: https://github.com/Accenture/reactive-interaction-gateway/compare/2.0.0-beta.2...2.0.0
[2.0.0-beta.2]: https://github.com/Accenture/reactive-interaction-gateway/compare/2.0.0-beta.1...2.0.0-beta.2
[2.0.0-beta.1]: https://github.com/Accenture/reactive-interaction-gateway/compare/1.1.0...2.0.0-beta.1
[1.1.0]: https://github.com/Accenture/reactive-interaction-gateway/compare/1.0.0...1.1.0<|MERGE_RESOLUTION|>--- conflicted
+++ resolved
@@ -13,11 +13,8 @@
 - _Beta_ - Added Apache Avro support for consumer and producer as well as Kafka Schema Registry.
 - [Docs] Added new set of topics in documentation about Api Gateway, even streams and scaling.
 - [Docs] Added examples section to documentation website.
-<<<<<<< HEAD
+- [API/Proxy] Added new `response_from` option -- `http_async` together with new internal `POST` endpoint `/v1/responses`. You can send correlated response to `/v1/responses` and complete initial Proxy request. [#213](https://github.com/Accenture/reactive-interaction-gateway/issues/213)
 - Implement [HTTP Transport Binding for CloudEvents v0.2](https://github.com/cloudevents/spec/blob/v0.2/http-transport-binding.md). A special fallback to "structured mode" in case the content type is "application/json" and the "ce-specversion" header is not set ensures this change is backward compatible with existing setups. [#153](https://github.com/Accenture/reactive-interaction-gateway/issues/153)
-=======
-- [API/Proxy] Added new `response_from` option -- `http_async` together with new internal `POST` endpoint `/v1/responses`. You can send correlated response to `/v1/responses` and complete initial Proxy request. [#213](https://github.com/Accenture/reactive-interaction-gateway/issues/213)
->>>>>>> 43d2b2fa
 
 <!-- ### Changed -->
 
