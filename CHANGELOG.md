# Changelog

All notable changes to this project will be documented in this file.

The format is based on [Keep a Changelog](https://keepachangelog.com/en/1.0.0/),
and this project adheres to [Semantic Versioning](https://semver.org/spec/v2.0.0.html).

## [Unreleased]

<<<<<<< HEAD
### Added

- Increased length of header value in HTTP requests to 16384. Reason is to support long tokens such as SAML.
- [API Gateway] New custom metric: `rig_proxy_requests_total`. For details see [`metrics-details.md`](docs/metrics-details.md). [#157](https://github.com/Accenture/reactive-interaction-gateway/issues/157)

### Changed
=======
<!-- ### Added -->
>>>>>>> b006b1ce

<!-- ### Changed -->

<!-- ### Deprecated -->

<!-- ### Removed -->

<!-- ### Fixed -->

<!-- ### Security -->

## [2.1.1] - 2019-03-27

### Added

- When using the proxy, RIG will now add an additional [`Forwarded` header](https://developer.mozilla.org/en-US/docs/Web/HTTP/Headers/Forwarded).
[#113](https://github.com/Accenture/reactive-interaction-gateway/issues/113)
- Increased length of header value in HTTP requests to 16384 to support long tokens for SAML.

### Changed

- HTTPS certificates may now be passed using absolute paths. (Previously, the locations of the HTTPS certificates were limited to the OTP-applications' `priv` directories `rig_api/priv/cert` and `rig_inbound_gateway/priv/cert`.) Additionally, for security reasons we no longer include the self-signed certificate with the docker image. Please adapt your environment configuration accordingly.
[#151](https://github.com/Accenture/reactive-interaction-gateway/issues/151)
[#182](https://github.com/Accenture/reactive-interaction-gateway/issues/182)
- Validation errors for SSE & WS connections and the subscriptions endpoint should now be a lot more helpful. Invalid JWTs, as well as invalid subscriptions, cause the endpoints to respond with an error immediately.
[#54](https://github.com/Accenture/reactive-interaction-gateway/issues/54)
[#164](https://github.com/Accenture/reactive-interaction-gateway/issues/164)

### Fixed

- [Proxy] Parsing of JSON files in proxy module - `api.id` was expected to be an atom, but when using files it's a string.
- [Kinesis] Support for CloudEvents versions 0.1 and 0.2.
- [Docs] Fixed channels example with latest RIG API changes.
- [Docs] Fixed sse/ws examples to use JWT inferred subscriptions correctly.

## [2.1.0] - 2019-02-15

### Added

- Prometheus monitoring endpoint. [#96](https://github.com/Accenture/reactive-interaction-gateway/issues/96)
- The proxy configuration can now also be passed as a JSON string. This allows to run the Docker image in environments where mounting a file in a container is not possible. [#159](https://github.com/Accenture/reactive-interaction-gateway/issues/159)

### Removed

- Rate limiting. [#144](https://github.com/Accenture/reactive-interaction-gateway/issues/144)

## [2.0.2] - 2019-01-20

### Fixed

- Upgraded a dependency to fix the Docker build. [#149](https://github.com/Accenture/reactive-interaction-gateway/issues/149)

## [2.0.1] - 2019-01-20

### Fixed

- A library upgrade caused idle SSE connections to time out after 60 seconds. This timeout is now disabled. [PR #148](https://github.com/Accenture/reactive-interaction-gateway/pull/148)

## [2.0.0] - 2019-01-16

### Added

- HTTP/2 and HTTPS support. [#34](https://github.com/Accenture/reactive-interaction-gateway/issues/34)
- The SSE and WebSocket endpoints now take a "subscriptions" parameter that allows to create (manual) subscriptions (JSON encoded list). This has the same effect as establishing a connection and calling the subscriptions endpoint afterwards.
- OpenAPI (Swagger) documentation for RIG's internal API. [#116](https://github.com/Accenture/reactive-interaction-gateway/issues/116)
- Support for the CloudEvents v0.2 format. [#112](https://github.com/Accenture/reactive-interaction-gateway/issues/112)
- [Proxy] In API definitions regular expressions can now be used to define matching request paths. Also, request paths can be rewritten (see [api.ex](apps/rig_inbound_gateway/lib/rig_inbound_gateway/api_proxy/api.ex) for an example). [#88](https://github.com/Accenture/reactive-interaction-gateway/issues/88)

### Changed

- The SSE and WebSocket endpoints' "token" parameter is renamed to "jwt" (to not confuse it with the connection token).
- [Proxy] When forwarding requests, RIG related meta data (e.g. correlation ID) in CloudEvents is now put into an object under the top-level key "rig". Note that in terms of the current [CloudEvents 0.2](https://github.com/cloudevents/spec/blob/v0.2/spec.md) specification this makes "rig" an [extension](https://github.com/cloudevents/spec/blob/v0.2/primer.md#cloudevent-attribute-extensions). Also, all RIG related keys have been renamed from snake_case to camelCase.
- [Proxy] Previously API definitions for proxy were turning on security check for endpoints by `not_secured: false` which is a bit confusing -- changed to more readable form `secured: true`.
- [Auth] No longer assumes the "Bearer" token type when no access token type is prepended in the Authorization header. Consequently, a client is expected to explicitly use "Bearer" for sending its JWT authorization token. More more details, see [RFC 6749](https://tools.ietf.org/html/rfc6749#section-7.1).
- All events that RIG creates are now in CloudEvents v0.2 format (before: CloudEvents v0.1).
- [Proxy] When using Kafka or Kinesis as the target, connection related data is added to the event before publishing it to the respective topic/partition. With the introduction of CloudEvents v0.2, RIG now follows the CloudEvent extension syntax with all fields put into a common top-level object called "rig". Additionally, the object's field names have been changed slightly to prevent simple mistakes like case-sensitivity issues. Also, the expected request body fields have been renamed to be more descriptive. To that end, usage information returned as plaintext should help the API user in case of a Bad Request.

<!-- ### Deprecated -->

<!-- ### Removed -->

### Fixed

- Extractor configuration reload
- [Inbound] Fixed response to CORS related preflight request.

<!-- ### Security -->

## [2.0.0-beta.2] - 2018-11-09

### Added

- [Auth] JWT now supports RS256 algorithm in addition to HS256. [#84](https://github.com/Accenture/reactive-interaction-gateway/issues/84)
- [Outbound] Support Kafka SSL and SASL/Plain authentication. [#79](https://github.com/Accenture/reactive-interaction-gateway/issues/79)
- [Inbound] Add new endpoints at `/_rig/v1/` for subscribing to CloudEvents using SSE/WS, for creating subscriptions to specific event types, and for publishing CloudEvents. [#90](https://github.com/Accenture/reactive-interaction-gateway/issues/90)
- [Inbound] Expose setting for proxy response timeout. [#91](https://github.com/Accenture/reactive-interaction-gateway/issues/91)
- [Inbound] Subscriptions inference using JWT on SSE/WS connection and subscription creation. [#90](https://github.com/Accenture/reactive-interaction-gateway/issues/90)
- [Inbound] Allow publishing events to Kafka and Kinesis via reverse-proxy HTTP calls. Optionally, a response can be waited for (using a correlation ID).
- [Docs] Simple event subscription examples for SSE and WS.
- [Outbound] Kafka/Kinesis firehose - set topic/stream to consume and invoke HTTP request when event is consumed.

### Changed

- [Inbound] SSE heartbeats are now sent as comments rather than events, and events without data carry an empty data line to improve cross-browser compatibility. [#64](https://github.com/Accenture/reactive-interaction-gateway/issues/64)
- [Docs] General documentation and outdated info.

### Removed

- [Inbound] Previous SSE/WS communication via Phoenix channels.
- Events that don't follow the CloudEvents spec are no longer supported (easy migration: put your event in a CloudEvent's `data` field).

### Fixed

- [Inbound] Flaky tests in `router_test.exs` -- switching from `Bypass` to `Fakeserver`. [#74](https://github.com/Accenture/reactive-interaction-gateway/issues/74)
- [Docs] Channels example. [#64]https://github.com/Accenture/reactive-interaction-gateway/issues/64

## [2.0.0-beta.1] - 2018-06-21

### Added

- [Outbound] Amazon Kinesis integration. [#27](https://github.com/Accenture/reactive-interaction-gateway/issues/27)
- [Misc] Use lazy logger calls for debug logs.
- [Misc] Format (most files) using Elixir 1.6 formatter.
- [API/Outbound] Add new endpoint `POST /messages` for sending messages (=> Kafka is no longer a hard dependency).
- [Docs] Add a dedicated developer guide.
- [Deploy] Release configuration in `rel/config.exs` and custom `vm.args` (based on what distillery is using). [#29](https://github.com/Accenture/reactive-interaction-gateway/pull/29)
- [Deploy] Production configuration for peerage to use DNS discovery. [#29](https://github.com/Accenture/reactive-interaction-gateway/pull/29)
- [Rig] Module for auto-discovery, using `Peerage` library. [#29](https://github.com/Accenture/reactive-interaction-gateway/pull/29)
- [Deploy] Kubernetes deployment configuration file. [#29](https://github.com/Accenture/reactive-interaction-gateway/pull/29)
- [Misc] Smoke tests setup and test cases for API Proxy and Kafka + Phoenix messaging. [#42](https://github.com/Accenture/reactive-interaction-gateway/pull/42)
- [Outbound] Kafka consumer ready check utility function. [#42](https://github.com/Accenture/reactive-interaction-gateway/pull/42)
- [Docs] List of all environment variables possible to set in `guides/operator-guide.md`. [#36](https://github.com/Accenture/reactive-interaction-gateway/pull/36)
- [Rig] Possibility to set logging level with env var `LOG_LEVEL`. [#49](https://github.com/Accenture/reactive-interaction-gateway/pull/49)
- [Deploy] Variations of Dockerfiles - basic version and AWS version. [#44](https://github.com/Accenture/reactive-interaction-gateway/pull/44)
- [Deploy] Helm deployment chart. [#59](https://github.com/Accenture/reactive-interaction-gateway/pull/59)
- [Inbound] Proxy is now able to do request header transformations. [#76](https://github.com/Accenture/reactive-interaction-gateway/pull/76)

### Changed

- [Api] Endpoint for terminating a session no longer contains user id in path.
- [Misc] Convert to umbrella project layout.
- [Docs] Move documentation from `doc/` to `guides/` as the former is the default for ex_doc output.
- [Inbound] Revised request logging (currently Kafka and console as backends).
- [Inbound] Disable WebSocket timeout. [#58](https://github.com/Accenture/reactive-interaction-gateway/pull/58)
- [Deploy] Dockerfile to use custom `vm.args` file & removed `mix release.init` step. [#29](https://github.com/Accenture/reactive-interaction-gateway/pull/29)

### Fixed

- [Inbound] Make presence channel respect `JWT_USER_FIELD` setting (currently hardcoded to "username")
- [Inbound] Set proper environment variable for Phoenix server `INBOUND_PORT` - [#38](https://github.com/Accenture/reactive-interaction-gateway/pull/38)
- [API] Set proper environment variable for Phoenix server `API_PORT` - [#38](https://github.com/Accenture/reactive-interaction-gateway/pull/38)
- [Examples] Channels example fixed to be compatible with version 2.0.0 [#40](https://github.com/Accenture/reactive-interaction-gateway/pull/40)
- [Inbound] User defined query auth values are no longer overridden by `JWT` auth type
- [Outbound] Handle content-type correctly - [#61](https://github.com/Accenture/reactive-interaction-gateway/pull/61)
- [Inbound] More strict regex match for routes in proxy - [#76](https://github.com/Accenture/reactive-interaction-gateway/pull/76)
- [Inbound] Downcased response headers to avoid duplicates in proxy - [#76](https://github.com/Accenture/reactive-interaction-gateway/pull/76)

## [1.1.0] - 2018-01-11

### Added

- [Deploy] Basic Travis configuration. [#17](https://github.com/Accenture/reactive-interaction-gateway/pull/17)
- [Docs] Configuration ADR document. [#19](https://github.com/Accenture/reactive-interaction-gateway/pull/19)
- [Docs] Websocket and SSE channels example. [#22](https://github.com/Accenture/reactive-interaction-gateway/pull/22)
- [Deploy] Maintain changelog file. [#25](https://github.com/Accenture/reactive-interaction-gateway/pull/25)

### Changed

- [Config] Increase default rate limits. [#16](https://github.com/Accenture/reactive-interaction-gateway/pull/16)
- [Kafka] Make producing of Kafka messages in proxy optional (and turned off by default). [#21](https://github.com/Accenture/reactive-interaction-gateway/pull/21)

### Fixed

- [Config] Fix Travis by disabling credo rule `Design.AliasUsage`. [#18](https://github.com/Accenture/reactive-interaction-gateway/pull/18)

## 1.0.0 - 2017-11-09

### Added

- [Docs] Add `mix docs` script to generate documentation of code base. [#6](https://github.com/Accenture/reactive-interaction-gateway/pull/6)
- [Docs] Add ethics documentation such as code of conduct and contribution guidelines. [#6](https://github.com/Accenture/reactive-interaction-gateway/pull/6)

### Changed

- [Config] Update configuration to be able to modify almost anything by environment variables on RIG start. [#5](https://github.com/Accenture/reactive-interaction-gateway/pull/5)
- [Deploy] Rework Dockerfile to use multistage approach for building RIG Docker image. [#9](https://github.com/Accenture/reactive-interaction-gateway/pull/9)
- [Config] Update entire code base to use `rig` keyword. [#13](https://github.com/Accenture/reactive-interaction-gateway/pull/13)

### Removed

- [Config] Disable Origin checking. [#12](https://github.com/Accenture/reactive-interaction-gateway/pull/12)

[unreleased]: https://github.com/Accenture/reactive-interaction-gateway/compare/2.1.1...HEAD
[2.1.1]: https://github.com/Accenture/reactive-interaction-gateway/compare/2.1.0...2.1.1
[2.1.0]: https://github.com/Accenture/reactive-interaction-gateway/compare/2.0.2...2.1.0
[2.0.2]: https://github.com/Accenture/reactive-interaction-gateway/compare/2.0.1...2.0.2
[2.0.1]: https://github.com/Accenture/reactive-interaction-gateway/compare/2.0.0...2.0.1
[2.0.0]: https://github.com/Accenture/reactive-interaction-gateway/compare/2.0.0-beta.2...2.0.0
[2.0.0-beta.2]: https://github.com/Accenture/reactive-interaction-gateway/compare/2.0.0-beta.1...2.0.0-beta.2
[2.0.0-beta.1]: https://github.com/Accenture/reactive-interaction-gateway/compare/1.1.0...2.0.0-beta.1
[1.1.0]: https://github.com/Accenture/reactive-interaction-gateway/compare/1.0.0...1.1.0<|MERGE_RESOLUTION|>--- conflicted
+++ resolved
@@ -7,16 +7,10 @@
 
 ## [Unreleased]
 
-<<<<<<< HEAD
 ### Added
 
 - Increased length of header value in HTTP requests to 16384. Reason is to support long tokens such as SAML.
 - [API Gateway] New custom metric: `rig_proxy_requests_total`. For details see [`metrics-details.md`](docs/metrics-details.md). [#157](https://github.com/Accenture/reactive-interaction-gateway/issues/157)
-
-### Changed
-=======
-<!-- ### Added -->
->>>>>>> b006b1ce
 
 <!-- ### Changed -->
 
