--- conflicted
+++ resolved
@@ -9,14 +9,11 @@
 
 ### Added
 
-<<<<<<< HEAD
-- OpenAPI (Swagger) documentation. [#116](https://github.com/Accenture/reactive-interaction-gateway/issues/116)
-=======
 - HTTP/2 and HTTPS support. [#34](https://github.com/Accenture/reactive-interaction-gateway/issues/34)
 - The SSE and WebSocket endpoints now take a "subscriptions" parameter that allows to create (manual) subscriptions (JSON encoded list). This has the same effect as establishing a connection and calling the subscriptions endpoint afterwards.
+- OpenAPI (Swagger) documentation for RIG's internal API. [#116](https://github.com/Accenture/reactive-interaction-gateway/issues/116)
 
 ### Changed
->>>>>>> 53a41136
 
 - Proxy and Event Hub no longer use the same port and both support transport encryption now. Consequently, the `INBOUND_PORT` settings has been dropped in favor of `API_HTTP_PORT`, `API_HTTPS_PORT`, `PROXY_HTTP_PORT`, `PROXY_HTTPS_PORT`, `EVENT_HUB_HTTP_PORT`, `EVENT_HUB_HTTPS_PORT`, `HTTPS_CERTFILE`, `HTTPS_KEYFILE`, and `HTTPS_KEYFILE_PASS`. Consult the [Operator's Guide](docs/rig-ops-guide.md) for a detailed description of those settings.
 - The SSE and WebSocket endpoints' "token" parameter is renamed to "jwt" (to not confuse it with the connection token).
