--- conflicted
+++ resolved
@@ -13,13 +13,9 @@
 
 ### Fixed
 
-<<<<<<< HEAD
-- [Proxy] Fixed Kafka request logger in proxy -- now supports also Apache Avro. [#170](https://github.com/Accenture/reactive-interaction-gateway/issues/170)
 - Fixed usage of external check for `SUBMISSION_CHECK` and `SUBSCRIPTION_CHECK`. [#241](https://github.com/Accenture/reactive-interaction-gateway/issues/241)
-=======
 - Logging incoming HTTP request to Kafka works again and now also supports Apache Avro.
   [#170](https://github.com/Accenture/reactive-interaction-gateway/issues/170)
->>>>>>> d5b5f4aa
 
 <!-- ### Deprecated -->
 
