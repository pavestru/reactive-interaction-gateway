--- conflicted
+++ resolved
@@ -23,11 +23,8 @@
 ### Fixed
 
 - [Proxy] Parsing of JSON files in proxy module. Expected that `api.id` is an atom, but when using files it's a string.
-<<<<<<< HEAD
 - [Kinesis] Parsing of incoming Kinesis messages to proper Cloud Event format.
-=======
 - [Docs] Fixed channels example with latest RIG API changes.
->>>>>>> 8b73242a
 
 <!-- ### Security -->
 
