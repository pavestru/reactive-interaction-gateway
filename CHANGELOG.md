# Changelog

All notable changes to this project will be documented in this file.

The format is based on [Keep a Changelog](https://keepachangelog.com/en/1.0.0/),
and this project adheres to [Semantic Versioning](https://semver.org/spec/v2.0.0.html).

## [Unreleased]

### Added

<<<<<<< HEAD
- The proxy configuration can now also be passed as a JSON string. This allows to run the Docker image in environments where mounting a file in a container is not possible. [#159](https://github.com/Accenture/reactive-interaction-gateway/issues/159)
- When using the proxy, RIG will now add additional forward handlers "X-Content-Type-Options" and "Forwarded" [#113](https://github.com/Accenture/reactive-interaction-gateway/issues/113)
=======
- Increased length of header value in HTTP requests to 16384. Reason is to support long tokens such as SAML.

### Changed
>>>>>>> 4f0a58fd

- Validation errors for SSE & WS connections and the subscriptions endpoint should now be a lot more helpful. Also, the welcome event (after establishing a connection) now contains the list of errors (non-breaking change). For example, when passing an invalid JWT, the connection is established nevertheless (new behaviour), but the error is communicated in the welcome event. [#54](https://github.com/Accenture/reactive-interaction-gateway/issues/54)
- The HTTPS certificate location has been changed from two mount-locations (rig_api/priv/cert & rig_inbound_gateway/priv/cert) to just one location rig/priv/cert. This means the OPS configuration needs to be changed in order to still support HTTPS. Additionally the selfsigned dev-certificate is not longer shipped with the docker image for security reasons [#151](https://github.com/Accenture/reactive-interaction-gateway/issues/151)

<!-- ### Deprecated -->

<!-- ### Removed -->

<!-- ### Fixed -->

<!-- ### Security -->

## [2.1.0] - 2019-02-15

### Added

- Prometheus monitoring endpoint. [#96](https://github.com/Accenture/reactive-interaction-gateway/issues/96)
- The proxy configuration can now also be passed as a JSON string. This allows to run the Docker image in environments where mounting a file in a container is not possible. [#159](https://github.com/Accenture/reactive-interaction-gateway/issues/159)

### Removed

- Rate limiting. [#144](https://github.com/Accenture/reactive-interaction-gateway/issues/144)

## [2.0.2] - 2019-01-20

### Fixed

- Upgraded a dependency to fix the Docker build. [#149](https://github.com/Accenture/reactive-interaction-gateway/issues/149)

## [2.0.1] - 2019-01-20

### Fixed

- A library upgrade caused idle SSE connections to time out after 60 seconds. This timeout is now disabled. [PR #148](https://github.com/Accenture/reactive-interaction-gateway/pull/148)

## [2.0.0] - 2019-01-16

### Added

- HTTP/2 and HTTPS support. [#34](https://github.com/Accenture/reactive-interaction-gateway/issues/34)
- The SSE and WebSocket endpoints now take a "subscriptions" parameter that allows to create (manual) subscriptions (JSON encoded list). This has the same effect as establishing a connection and calling the subscriptions endpoint afterwards.
- OpenAPI (Swagger) documentation for RIG's internal API. [#116](https://github.com/Accenture/reactive-interaction-gateway/issues/116)
- Support for the CloudEvents v0.2 format. [#112](https://github.com/Accenture/reactive-interaction-gateway/issues/112)
- [Proxy] In API definitions regular expressions can now be used to define matching request paths. Also, request paths can be rewritten (see [api.ex](apps/rig_inbound_gateway/lib/rig_inbound_gateway/api_proxy/api.ex) for an example). [#88](https://github.com/Accenture/reactive-interaction-gateway/issues/88)

### Changed

- The SSE and WebSocket endpoints' "token" parameter is renamed to "jwt" (to not confuse it with the connection token).
- [Proxy] When forwarding requests, RIG related meta data (e.g. correlation ID) in CloudEvents is now put into an object under the top-level key "rig". Note that in terms of the current [CloudEvents 0.2](https://github.com/cloudevents/spec/blob/v0.2/spec.md) specification this makes "rig" an [extension](https://github.com/cloudevents/spec/blob/v0.2/primer.md#cloudevent-attribute-extensions). Also, all RIG related keys have been renamed from snake_case to camelCase.
- [Proxy] Previously API definitions for proxy were turning on security check for endpoints by `not_secured: false` which is a bit confusing -- changed to more readable form `secured: true`.
- [Auth] No longer assumes the "Bearer" token type when no access token type is prepended in the Authorization header. Consequently, a client is expected to explicitly use "Bearer" for sending its JWT authorization token. More more details, see [RFC 6749](https://tools.ietf.org/html/rfc6749#section-7.1).
- All events that RIG creates are now in CloudEvents v0.2 format (before: CloudEvents v0.1).
- [Proxy] When using Kafka or Kinesis as the target, connection related data is added to the event before publishing it to the respective topic/partition. With the introduction of CloudEvents v0.2, RIG now follows the CloudEvent extension syntax with all fields put into a common top-level object called "rig". Additionally, the object's field names have been changed slightly to prevent simple mistakes like case-sensitivity issues. Also, the expected request body fields have been renamed to be more descriptive. To that end, usage information returned as plaintext should help the API user in case of a Bad Request.

<!-- ### Deprecated -->

<!-- ### Removed -->

### Fixed

- Extractor configuration reload
- [Inbound] Fixed response to CORS related preflight request.

<!-- ### Security -->

## [2.0.0-beta.2] - 2018-11-09

### Added

- [Auth] JWT now supports RS256 algorithm in addition to HS256. [#84](https://github.com/Accenture/reactive-interaction-gateway/issues/84)
- [Outbound] Support Kafka SSL and SASL/Plain authentication. [#79](https://github.com/Accenture/reactive-interaction-gateway/issues/79)
- [Inbound] Add new endpoints at `/_rig/v1/` for subscribing to CloudEvents using SSE/WS, for creating subscriptions to specific event types, and for publishing CloudEvents. [#90](https://github.com/Accenture/reactive-interaction-gateway/issues/90)
- [Inbound] Expose setting for proxy response timeout. [#91](https://github.com/Accenture/reactive-interaction-gateway/issues/91)
- [Inbound] Subscriptions inference using JWT on SSE/WS connection and subscription creation. [#90](https://github.com/Accenture/reactive-interaction-gateway/issues/90)
- [Inbound] Allow publishing events to Kafka and Kinesis via reverse-proxy HTTP calls. Optionally, a response can be waited for (using a correlation ID).
- [Docs] Simple event subscription examples for SSE and WS.
- [Outbound] Kafka/Kinesis firehose - set topic/stream to consume and invoke HTTP request when event is consumed.

### Changed

- [Inbound] SSE heartbeats are now sent as comments rather than events, and events without data carry an empty data line to improve cross-browser compatibility. [#64](https://github.com/Accenture/reactive-interaction-gateway/issues/64)
- [Docs] General documentation and outdated info.

### Removed

- [Inbound] Previous SSE/WS communication via Phoenix channels.
- Events that don't follow the CloudEvents spec are no longer supported (easy migration: put your event in a CloudEvent's `data` field).

### Fixed

- [Inbound] Flaky tests in `router_test.exs` -- switching from `Bypass` to `Fakeserver`. [#74](https://github.com/Accenture/reactive-interaction-gateway/issues/74)
- [Docs] Channels example. [#64]https://github.com/Accenture/reactive-interaction-gateway/issues/64

## [2.0.0-beta.1] - 2018-06-21

### Added

- [Outbound] Amazon Kinesis integration. [#27](https://github.com/Accenture/reactive-interaction-gateway/issues/27)
- [Misc] Use lazy logger calls for debug logs.
- [Misc] Format (most files) using Elixir 1.6 formatter.
- [API/Outbound] Add new endpoint `POST /messages` for sending messages (=> Kafka is no longer a hard dependency).
- [Docs] Add a dedicated developer guide.
- [Deploy] Release configuration in `rel/config.exs` and custom `vm.args` (based on what distillery is using). [#29](https://github.com/Accenture/reactive-interaction-gateway/pull/29)
- [Deploy] Production configuration for peerage to use DNS discovery. [#29](https://github.com/Accenture/reactive-interaction-gateway/pull/29)
- [Rig] Module for auto-discovery, using `Peerage` library. [#29](https://github.com/Accenture/reactive-interaction-gateway/pull/29)
- [Deploy] Kubernetes deployment configuration file. [#29](https://github.com/Accenture/reactive-interaction-gateway/pull/29)
- [Misc] Smoke tests setup and test cases for API Proxy and Kafka + Phoenix messaging. [#42](https://github.com/Accenture/reactive-interaction-gateway/pull/42)
- [Outbound] Kafka consumer ready check utility function. [#42](https://github.com/Accenture/reactive-interaction-gateway/pull/42)
- [Docs] List of all environment variables possible to set in `guides/operator-guide.md`. [#36](https://github.com/Accenture/reactive-interaction-gateway/pull/36)
- [Rig] Possibility to set logging level with env var `LOG_LEVEL`. [#49](https://github.com/Accenture/reactive-interaction-gateway/pull/49)
- [Deploy] Variations of Dockerfiles - basic version and AWS version. [#44](https://github.com/Accenture/reactive-interaction-gateway/pull/44)
- [Deploy] Helm deployment chart. [#59](https://github.com/Accenture/reactive-interaction-gateway/pull/59)
- [Inbound] Proxy is now able to do request header transformations. [#76](https://github.com/Accenture/reactive-interaction-gateway/pull/76)

### Changed

- [Api] Endpoint for terminating a session no longer contains user id in path.
- [Misc] Convert to umbrella project layout.
- [Docs] Move documentation from `doc/` to `guides/` as the former is the default for ex_doc output.
- [Inbound] Revised request logging (currently Kafka and console as backends).
- [Inbound] Disable WebSocket timeout. [#58](https://github.com/Accenture/reactive-interaction-gateway/pull/58)
- [Deploy] Dockerfile to use custom `vm.args` file & removed `mix release.init` step. [#29](https://github.com/Accenture/reactive-interaction-gateway/pull/29)

### Fixed

- [Inbound] Make presence channel respect `JWT_USER_FIELD` setting (currently hardcoded to "username")
- [Inbound] Set proper environment variable for Phoenix server `INBOUND_PORT` - [#38](https://github.com/Accenture/reactive-interaction-gateway/pull/38)
- [API] Set proper environment variable for Phoenix server `API_PORT` - [#38](https://github.com/Accenture/reactive-interaction-gateway/pull/38)
- [Examples] Channels example fixed to be compatible with version 2.0.0 [#40](https://github.com/Accenture/reactive-interaction-gateway/pull/40)
- [Inbound] User defined query auth values are no longer overridden by `JWT` auth type
- [Outbound] Handle content-type correctly - [#61](https://github.com/Accenture/reactive-interaction-gateway/pull/61)
- [Inbound] More strict regex match for routes in proxy - [#76](https://github.com/Accenture/reactive-interaction-gateway/pull/76)
- [Inbound] Downcased response headers to avoid duplicates in proxy - [#76](https://github.com/Accenture/reactive-interaction-gateway/pull/76)

## [1.1.0] - 2018-01-11

### Added

- [Deploy] Basic Travis configuration. [#17](https://github.com/Accenture/reactive-interaction-gateway/pull/17)
- [Docs] Configuration ADR document. [#19](https://github.com/Accenture/reactive-interaction-gateway/pull/19)
- [Docs] Websocket and SSE channels example. [#22](https://github.com/Accenture/reactive-interaction-gateway/pull/22)
- [Deploy] Maintain changelog file. [#25](https://github.com/Accenture/reactive-interaction-gateway/pull/25)

### Changed

- [Config] Increase default rate limits. [#16](https://github.com/Accenture/reactive-interaction-gateway/pull/16)
- [Kafka] Make producing of Kafka messages in proxy optional (and turned off by default). [#21](https://github.com/Accenture/reactive-interaction-gateway/pull/21)

### Fixed

- [Config] Fix Travis by disabling credo rule `Design.AliasUsage`. [#18](https://github.com/Accenture/reactive-interaction-gateway/pull/18)

## 1.0.0 - 2017-11-09

### Added

- [Docs] Add `mix docs` script to generate documentation of code base. [#6](https://github.com/Accenture/reactive-interaction-gateway/pull/6)
- [Docs] Add ethics documentation such as code of conduct and contribution guidelines. [#6](https://github.com/Accenture/reactive-interaction-gateway/pull/6)

### Changed

- [Config] Update configuration to be able to modify almost anything by environment variables on RIG start. [#5](https://github.com/Accenture/reactive-interaction-gateway/pull/5)
- [Deploy] Rework Dockerfile to use multistage approach for building RIG Docker image. [#9](https://github.com/Accenture/reactive-interaction-gateway/pull/9)
- [Config] Update entire code base to use `rig` keyword. [#13](https://github.com/Accenture/reactive-interaction-gateway/pull/13)

### Removed

- [Config] Disable Origin checking. [#12](https://github.com/Accenture/reactive-interaction-gateway/pull/12)

[unreleased]: https://github.com/Accenture/reactive-interaction-gateway/compare/2.1.0...HEAD
[2.1.0]: https://github.com/Accenture/reactive-interaction-gateway/compare/2.0.2...2.1.0
[2.0.2]: https://github.com/Accenture/reactive-interaction-gateway/compare/2.0.1...2.0.2
[2.0.1]: https://github.com/Accenture/reactive-interaction-gateway/compare/2.0.0...2.0.1
[2.0.0]: https://github.com/Accenture/reactive-interaction-gateway/compare/2.0.0-beta.2...2.0.0
[2.0.0-beta.2]: https://github.com/Accenture/reactive-interaction-gateway/compare/2.0.0-beta.1...2.0.0-beta.2
[2.0.0-beta.1]: https://github.com/Accenture/reactive-interaction-gateway/compare/1.1.0...2.0.0-beta.1
[1.1.0]: https://github.com/Accenture/reactive-interaction-gateway/compare/1.0.0...1.1.0<|MERGE_RESOLUTION|>--- conflicted
+++ resolved
@@ -9,14 +9,11 @@
 
 ### Added
 
-<<<<<<< HEAD
 - The proxy configuration can now also be passed as a JSON string. This allows to run the Docker image in environments where mounting a file in a container is not possible. [#159](https://github.com/Accenture/reactive-interaction-gateway/issues/159)
 - When using the proxy, RIG will now add additional forward handlers "X-Content-Type-Options" and "Forwarded" [#113](https://github.com/Accenture/reactive-interaction-gateway/issues/113)
-=======
 - Increased length of header value in HTTP requests to 16384. Reason is to support long tokens such as SAML.
 
 ### Changed
->>>>>>> 4f0a58fd
 
 - Validation errors for SSE & WS connections and the subscriptions endpoint should now be a lot more helpful. Also, the welcome event (after establishing a connection) now contains the list of errors (non-breaking change). For example, when passing an invalid JWT, the connection is established nevertheless (new behaviour), but the error is communicated in the welcome event. [#54](https://github.com/Accenture/reactive-interaction-gateway/issues/54)
 - The HTTPS certificate location has been changed from two mount-locations (rig_api/priv/cert & rig_inbound_gateway/priv/cert) to just one location rig/priv/cert. This means the OPS configuration needs to be changed in order to still support HTTPS. Additionally the selfsigned dev-certificate is not longer shipped with the docker image for security reasons [#151](https://github.com/Accenture/reactive-interaction-gateway/issues/151)
