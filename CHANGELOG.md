# Changelog

All notable changes to this project will be documented in this file.

The format is based on [Keep a Changelog](https://keepachangelog.com/en/1.0.0/),
and this project adheres to [Semantic Versioning](https://semver.org/spec/v2.0.0.html).

## [Unreleased]

<!-- ### Added -->

<!-- ### Changed -->

### Fixed

- Fixed usage of external check for `SUBMISSION_CHECK` and `SUBSCRIPTION_CHECK`. [#241](https://github.com/Accenture/reactive-interaction-gateway/issues/241)
- Logging incoming HTTP request to Kafka works again and now also supports Apache Avro.
  [#170](https://github.com/Accenture/reactive-interaction-gateway/issues/170)

<!-- ### Deprecated -->

<!-- ### Removed -->

<!-- ### Security -->

### Technical Improvements

- Upgrade the Elixir and Erlang versions for source code and Docker images.
- Automated UI-tests using Cypress make sure that all examples work and that code changes do not introduce any unintended API changes.
  [#227](https://github.com/Accenture/reactive-interaction-gateway/issues/227)
- Refactor JWT related code in favor of `RIG.JWT`.
  [#244](https://github.com/Accenture/reactive-interaction-gateway/pull/244)

## [2.2.1] - 2019-06-21

### Changed

- Increased maximum number of Erlang ports from 4096 to 65536 to allow more HTTP connections.

## [2.2.0] - 2019-06-17

### Added

<<<<<<< HEAD
- [API Gateway] New custom metric: `rig_proxy_requests_total`. For details see [`metrics-details.md`](docs/metrics-details.md). [#157](https://github.com/Accenture/reactive-interaction-gateway/issues/157)
- [Rig] Integrity-check for the correlation ID [#218](https://github.com/Accenture/reactive-interaction-gateway/pull/218)
- _Beta_ - Added Apache Avro support for consumer and producer as well as Kafka Schema Registry.
- [Docs] Added new set of topics in documentation about Api Gateway, even streams and scaling.
- [Docs] Added examples section to documentation website.
- [API/Proxy] Added new `response_from` option -- `http_async` together with new internal `POST` endpoint `/v1/responses`. You can send correlated response to `/v1/responses` and complete initial Proxy request. [#213](https://github.com/Accenture/reactive-interaction-gateway/issues/213)
- Implement [HTTP Transport Binding for CloudEvents v0.2](https://github.com/cloudevents/spec/blob/v0.2/http-transport-binding.md). A special fallback to "structured mode" in case the content type is "application/json" and the "ce-specversion" header is not set ensures this change is backward compatible with existing setups. [#153](https://github.com/Accenture/reactive-interaction-gateway/issues/153)
- [API/Proxy] New request body format for endpoints with `kafka` and `kinesis` targets; see [Deprecated](#Deprecated) below.
- [Connection] Added longpolling as new connection type  [#217](https://github.com/Accenture/reactive-interaction-gateway/issues/217)
=======
- New Prometheus metric: `rig_proxy_requests_total`. For details see [`metrics-details.md`](docs/metrics-details.md).
  [#157](https://github.com/Accenture/reactive-interaction-gateway/issues/157)
- The respond-via-Kafka feature uses a correlation ID for associating the response with the original request. This correlation ID is now cryptographically verified, which prevents an attacker on the internal network to reroute responses to other users connected to RIG.
  [#218](https://github.com/Accenture/reactive-interaction-gateway/pull/218)
- Apache Avro is now supported for consuming from, and producing to, Kafka. The implementation uses the Confluent Schema Registry to fetch Avro schemas.
- Added new set of topics in documentation about the API Gateway, even streams and scaling.
- Added examples section to the documentation website.
- Added new `response_from` option -- `http_async` together with new internal `POST` endpoint `/v1/responses`. You can send correlated response to `/v1/responses` and complete initial Proxy request.
  [#213](https://github.com/Accenture/reactive-interaction-gateway/issues/213)
- Implement [HTTP Transport Binding for CloudEvents v0.2](https://github.com/cloudevents/spec/blob/v0.2/http-transport-binding.md). A special fallback to "structured mode" in case the content type is "application/json" and the "ce-specversion" header is not set ensures this change is backward compatible with existing setups.
  [#153](https://github.com/Accenture/reactive-interaction-gateway/issues/153)
- New request body format for endpoints with `kafka` and `kinesis` targets; see [Deprecated](#Deprecated) below.
>>>>>>> 22b805d8

### Changed

- The environment variable `KAFKA_GROUP_ID` has been replaced with the following environment variables, where each of them has a distinct default value: `KAFKATOFILTER_KAFKA_GROUP_ID`, `KAFKATOHTTP_KAFKA_GROUP_ID`, `PROXY_KAFKA_RESPONSE_KAFKA_GROUP_ID`.
  [#206](https://github.com/Accenture/reactive-interaction-gateway/issues/206)
- The default Kafka source topic for the Kafka-to-HTTP event stream has been changed to `rig`. The feature was introduced to forward all incoming events to an (external) HTTP endpoint, so it makes sense to use the default topic for incoming events here too.
- Changed `:refresh_subscriptions` GenServer handler from `call` to `cast` to improve performance.
  [#224](https://github.com/Accenture/reactive-interaction-gateway/pull/224/files)

### Fixed

- Fixed a bug that caused the subscriptions endpoint to return an internal server error when running RIG in a clustered setup.
  [#194](https://github.com/Accenture/reactive-interaction-gateway/issues/194)
- Support for forwarding HTTP/1.1 responses over a HTTP/2 connection by dropping connection-related HTTP headers.
  [#193](https://github.com/Accenture/reactive-interaction-gateway/issues/193)
- Added missing `id` field to swagger spec for `message` API.
- Fixed random generation of group IDs for Kafka consumer groups. This led to wrong partition distribution when using multiple RIG nodes. Now consumers will have the same ID which can be changed via environment variable - defaults to `rig`.
- When forwarding an HTTP request, the [`Host`](https://developer.mozilla.org/en-US/docs/Web/HTTP/Headers/Host) request header is now set to the `target_url` defined by the proxy configuration.
  [#188](https://github.com/Accenture/reactive-interaction-gateway/issues/188)
- Fixed missing `swagger.json` file in production Docker image.
- Added missing CORS headers for Kafka/Kinesis target type when not using `response_from`.
- Fixed schema registry validation when using binary messages in Kafka consumer.
  [#202](https://github.com/Accenture/reactive-interaction-gateway/issues/202)
- Forwarding events to HTTP did not contain (all) Kafka messages, as the Kafka consumer group ID was shared with the consumer for forwarding events to frontends.
  [#206](https://github.com/Accenture/reactive-interaction-gateway/pull/206)

### Deprecated

- Endpoints configured with target `kafka` or `kinesis` now expect a different body format (that is, the previous format is deprecated). This aligns the request body format with the other endpoints that accept CloudEvents.

  For example, instead of using this:

  ```json
  {
    "partition": "the-partition-key",
    "event": {
      "specversion": "0.2",
      "type": "what_has_happened",
      "source": "ui",
      "id": "123"
    }
  }
  ```

  you should put the partition key in the CloudEvent's "rig" extension instead:

  ```json
  {
    "specversion": "0.2",
    "rig": {
      "target_partition": "the-partition-key"
    },
    "type": "what_has_happened",
    "source": "ui",
    "id": "123"
  }
  ```

## [2.1.1] - 2019-03-27

### Added

- When using the proxy, RIG will now add an additional [`Forwarded` header](https://developer.mozilla.org/en-US/docs/Web/HTTP/Headers/Forwarded).
  [#113](https://github.com/Accenture/reactive-interaction-gateway/issues/113)
- Increased length of header value in HTTP requests to 16384 to support long tokens for SAML.

### Changed

- HTTPS certificates may now be passed using absolute paths. (Previously, the locations of the HTTPS certificates were limited to the OTP-applications' `priv` directories `rig_api/priv/cert` and `rig_inbound_gateway/priv/cert`.) Additionally, for security reasons we no longer include the self-signed certificate with the docker image. Please adapt your environment configuration accordingly.
  [#151](https://github.com/Accenture/reactive-interaction-gateway/issues/151)
  [#182](https://github.com/Accenture/reactive-interaction-gateway/issues/182)
- Validation errors for SSE & WS connections and the subscriptions endpoint should now be a lot more helpful. Invalid JWTs, as well as invalid subscriptions, cause the endpoints to respond with an error immediately.
  [#54](https://github.com/Accenture/reactive-interaction-gateway/issues/54)
  [#164](https://github.com/Accenture/reactive-interaction-gateway/issues/164)

### Fixed

- Parsing of JSON files in proxy module - `api.id` was expected to be an atom, but when using files it's a string.
- Kinesis: Support for CloudEvents versions 0.1 and 0.2.
- Fixed channels example with latest RIG API changes.
- Fixed sse/ws examples to use JWT inferred subscriptions correctly.

## [2.1.0] - 2019-02-15

### Added

- Prometheus monitoring endpoint.
  [#96](https://github.com/Accenture/reactive-interaction-gateway/issues/96)
- The proxy configuration can now also be passed as a JSON string. This allows to run the Docker image in environments where mounting a file in a container is not possible.
  [#159](https://github.com/Accenture/reactive-interaction-gateway/issues/159)

### Removed

- Rate limiting.
  [#144](https://github.com/Accenture/reactive-interaction-gateway/issues/144)

## [2.0.2] - 2019-01-20

### Fixed

- Upgraded a dependency to fix the Docker build.
  [#149](https://github.com/Accenture/reactive-interaction-gateway/issues/149)

## [2.0.1] - 2019-01-20

### Fixed

- A library upgrade caused idle SSE connections to time out after 60 seconds. This timeout is now disabled.
  [#148](https://github.com/Accenture/reactive-interaction-gateway/pull/148)

## [2.0.0] - 2019-01-16

### Added

- HTTP/2 and HTTPS support.
  [#34](https://github.com/Accenture/reactive-interaction-gateway/issues/34)
- The SSE and WebSocket endpoints now take a "subscriptions" parameter that allows to create (manual) subscriptions (JSON encoded list). This has the same effect as establishing a connection and calling the subscriptions endpoint afterwards.
- OpenAPI (Swagger) documentation for RIG's internal API.
  [#116](https://github.com/Accenture/reactive-interaction-gateway/issues/116)
- Support for the CloudEvents v0.2 format.
  [#112](https://github.com/Accenture/reactive-interaction-gateway/issues/112)
- In API definitions regular expressions can now be used to define matching request paths. Also, request paths can be rewritten (see [api.ex](apps/rig_inbound_gateway/lib/rig_inbound_gateway/api_proxy/api.ex) for an example).
  [#88](https://github.com/Accenture/reactive-interaction-gateway/issues/88)

### Changed

- The SSE and WebSocket endpoints' "token" parameter is renamed to "jwt" (to not confuse it with the connection token).
- When forwarding requests, RIG related meta data (e.g. correlation ID) in CloudEvents is now put into an object under the top-level key "rig". Note that in terms of the current [CloudEvents 0.2](https://github.com/cloudevents/spec/blob/v0.2/spec.md) specification this makes "rig" an [extension](https://github.com/cloudevents/spec/blob/v0.2/primer.md#cloudevent-attribute-extensions). Also, all RIG related keys have been renamed from snake_case to camelCase.
- Previously API definitions for proxy were turning on security check for endpoints by `not_secured: false` which is a bit confusing -- changed to more readable form `secured: true`.
- No longer assumes the "Bearer" token type when no access token type is prepended in the Authorization header. Consequently, a client is expected to explicitly use "Bearer" for sending its JWT authorization token. More more details, see [RFC 6749](https://tools.ietf.org/html/rfc6749#section-7.1).
- All events that RIG creates are now in CloudEvents v0.2 format (before: CloudEvents v0.1).
- When using Kafka or Kinesis as the target, connection related data is added to the event before publishing it to the respective topic/partition. With the introduction of CloudEvents v0.2, RIG now follows the CloudEvent extension syntax with all fields put into a common top-level object called "rig". Additionally, the object's field names have been changed slightly to prevent simple mistakes like case-sensitivity issues. Also, the expected request body fields have been renamed to be more descriptive. To that end, usage information returned as plaintext should help the API user in case of a Bad Request.

### Fixed

- Extractor configuration reload
- Fixed response to CORS related preflight request.

## [2.0.0-beta.2] - 2018-11-09

### Added

- JWT now supports RS256 algorithm in addition to HS256.
  [#84](https://github.com/Accenture/reactive-interaction-gateway/issues/84)
- Support Kafka SSL and SASL/Plain authentication.
  [#79](https://github.com/Accenture/reactive-interaction-gateway/issues/79)
- Add new endpoints at `/_rig/v1/` for subscribing to CloudEvents using SSE/WS, for creating subscriptions to specific event types, and for publishing CloudEvents.
  [#90](https://github.com/Accenture/reactive-interaction-gateway/issues/90)
- Expose setting for proxy response timeout.
  [#91](https://github.com/Accenture/reactive-interaction-gateway/issues/91)
- Subscriptions inference using JWT on SSE/WS connection and subscription creation.
  [#90](https://github.com/Accenture/reactive-interaction-gateway/issues/90)
- Allow publishing events to Kafka and Kinesis via reverse-proxy HTTP calls. Optionally, a response can be waited for (using a correlation ID).
- Simple event subscription examples for SSE and WS.
- Kafka/Kinesis firehose - set topic/stream to consume and invoke HTTP request when event is consumed.

### Changed

- SSE heartbeats are now sent as comments rather than events, and events without data carry an empty data line to improve cross-browser compatibility.
  [#64](https://github.com/Accenture/reactive-interaction-gateway/issues/64)
- General documentation and outdated info.

### Removed

- Previous SSE/WS communication via Phoenix channels.
- Events that don't follow the CloudEvents spec are no longer supported (easy migration: put your event in a CloudEvent's `data` field).

### Fixed

- Flaky tests in `router_test.exs` -- switching from `Bypass` to `Fakeserver`.
  [#74](https://github.com/Accenture/reactive-interaction-gateway/issues/74)
- Channels example. [#64]https://github.com/Accenture/reactive-interaction-gateway/issues/64

## [2.0.0-beta.1] - 2018-06-21

### Added

- Amazon Kinesis integration.
  [#27](https://github.com/Accenture/reactive-interaction-gateway/issues/27)
- Use lazy logger calls for debug logs.
- Format (most files) using Elixir 1.6 formatter.
- Add new endpoint `POST /messages` for sending messages (=> Kafka is no longer a hard dependency).
- Add a dedicated developer guide.
- Release configuration in `rel/config.exs` and custom `vm.args` (based on what distillery is using).
  [#29](https://github.com/Accenture/reactive-interaction-gateway/pull/29)
- Production configuration for peerage to use DNS discovery.
  [#29](https://github.com/Accenture/reactive-interaction-gateway/pull/29)
- Module for auto-discovery, using `Peerage` library.
  [#29](https://github.com/Accenture/reactive-interaction-gateway/pull/29)
- Kubernetes deployment configuration file.
  [#29](https://github.com/Accenture/reactive-interaction-gateway/pull/29)
- Smoke tests setup and test cases for API Proxy and Kafka + Phoenix messaging.
  [#42](https://github.com/Accenture/reactive-interaction-gateway/pull/42)
- Kafka consumer ready check utility function.
  [#42](https://github.com/Accenture/reactive-interaction-gateway/pull/42)
- List of all environment variables possible to set in `guides/operator-guide.md`.
  [#36](https://github.com/Accenture/reactive-interaction-gateway/pull/36)
- Possibility to set logging level with env var `LOG_LEVEL`.
  [#49](https://github.com/Accenture/reactive-interaction-gateway/pull/49)
- Variations of Dockerfiles - basic version and AWS version.
  [#44](https://github.com/Accenture/reactive-interaction-gateway/pull/44)
- Helm deployment chart.
  [#59](https://github.com/Accenture/reactive-interaction-gateway/pull/59)
- Proxy is now able to do request header transformations.
  [#76](https://github.com/Accenture/reactive-interaction-gateway/pull/76)

### Changed

- Endpoint for terminating a session no longer contains user id in path.
- Convert to umbrella project layout.
- Move documentation from `doc/` to `guides/` as the former is the default for ex_doc output.
- Revised request logging (currently Kafka and console as backends).
- Disable WebSocket timeout.
  [#58](https://github.com/Accenture/reactive-interaction-gateway/pull/58)
- Dockerfile to use custom `vm.args` file & removed `mix release.init` step.
  [#29](https://github.com/Accenture/reactive-interaction-gateway/pull/29)

### Fixed

- Make presence channel respect `JWT_USER_FIELD` setting (currently hardcoded to "username").
- Set proper environment variable for Phoenix server `INBOUND_PORT`.
  [#38](https://github.com/Accenture/reactive-interaction-gateway/pull/38)
- Set proper environment variable for Phoenix server `API_PORT`.
  [#38](https://github.com/Accenture/reactive-interaction-gateway/pull/38)
- Channels example fixed to be compatible with version 2.0.0.
  [#40](https://github.com/Accenture/reactive-interaction-gateway/pull/40)
- User defined query auth values are no longer overridden by `JWT` auth type.
- Handle content-type correctly.
  [#61](https://github.com/Accenture/reactive-interaction-gateway/pull/61)
- More strict regex match for routes in proxy.
  [#76](https://github.com/Accenture/reactive-interaction-gateway/pull/76)
- Downcased response headers to avoid duplicates in proxy.
  [#76](https://github.com/Accenture/reactive-interaction-gateway/pull/76)

## [1.1.0] - 2018-01-11

### Added

- Basic Travis configuration.
  [#17](https://github.com/Accenture/reactive-interaction-gateway/pull/17)
- Configuration ADR document.
  [#19](https://github.com/Accenture/reactive-interaction-gateway/pull/19)
- Websocket and SSE channels example.
  [#22](https://github.com/Accenture/reactive-interaction-gateway/pull/22)
- Maintain changelog file.
  [#25](https://github.com/Accenture/reactive-interaction-gateway/pull/25)

### Changed

- Increase default rate limits.
  [#16](https://github.com/Accenture/reactive-interaction-gateway/pull/16)
- Make producing of Kafka messages in proxy optional (and turned off by default).
  [#21](https://github.com/Accenture/reactive-interaction-gateway/pull/21)

### Fixed

- Fix Travis by disabling credo rule `Design.AliasUsage`.
  [#18](https://github.com/Accenture/reactive-interaction-gateway/pull/18)

## 1.0.0 - 2017-11-09

### Added

- Add `mix docs` script to generate documentation of code base.
  [#6](https://github.com/Accenture/reactive-interaction-gateway/pull/6)
- Add ethics documentation such as code of conduct and contribution guidelines.
  [#6](https://github.com/Accenture/reactive-interaction-gateway/pull/6)

### Changed

- Update configuration to be able to modify almost anything by environment variables on RIG start.
  [#5](https://github.com/Accenture/reactive-interaction-gateway/pull/5)
- Rework Dockerfile to use multistage approach for building RIG Docker image.
  [#9](https://github.com/Accenture/reactive-interaction-gateway/pull/9)
- Update entire code base to use `rig` keyword.
  [#13](https://github.com/Accenture/reactive-interaction-gateway/pull/13)

### Removed

- Disable Origin checking.
  [#12](https://github.com/Accenture/reactive-interaction-gateway/pull/12)

[unreleased]: https://github.com/Accenture/reactive-interaction-gateway/compare/2.2.1...HEAD
[2.2.1]: https://github.com/Accenture/reactive-interaction-gateway/compare/2.2.0...2.2.1
[2.2.0]: https://github.com/Accenture/reactive-interaction-gateway/compare/2.1.1...2.2.0
[2.1.1]: https://github.com/Accenture/reactive-interaction-gateway/compare/2.1.0...2.1.1
[2.1.0]: https://github.com/Accenture/reactive-interaction-gateway/compare/2.0.2...2.1.0
[2.0.2]: https://github.com/Accenture/reactive-interaction-gateway/compare/2.0.1...2.0.2
[2.0.1]: https://github.com/Accenture/reactive-interaction-gateway/compare/2.0.0...2.0.1
[2.0.0]: https://github.com/Accenture/reactive-interaction-gateway/compare/2.0.0-beta.2...2.0.0
[2.0.0-beta.2]: https://github.com/Accenture/reactive-interaction-gateway/compare/2.0.0-beta.1...2.0.0-beta.2
[2.0.0-beta.1]: https://github.com/Accenture/reactive-interaction-gateway/compare/1.1.0...2.0.0-beta.1
[1.1.0]: https://github.com/Accenture/reactive-interaction-gateway/compare/1.0.0...1.1.0<|MERGE_RESOLUTION|>--- conflicted
+++ resolved
@@ -7,7 +7,9 @@
 
 ## [Unreleased]
 
-<!-- ### Added -->
+### Added
+
+- Added longpolling as new connection type [#217](https://github.com/Accenture/reactive-interaction-gateway/issues/217)
 
 <!-- ### Changed -->
 
@@ -41,17 +43,6 @@
 
 ### Added
 
-<<<<<<< HEAD
-- [API Gateway] New custom metric: `rig_proxy_requests_total`. For details see [`metrics-details.md`](docs/metrics-details.md). [#157](https://github.com/Accenture/reactive-interaction-gateway/issues/157)
-- [Rig] Integrity-check for the correlation ID [#218](https://github.com/Accenture/reactive-interaction-gateway/pull/218)
-- _Beta_ - Added Apache Avro support for consumer and producer as well as Kafka Schema Registry.
-- [Docs] Added new set of topics in documentation about Api Gateway, even streams and scaling.
-- [Docs] Added examples section to documentation website.
-- [API/Proxy] Added new `response_from` option -- `http_async` together with new internal `POST` endpoint `/v1/responses`. You can send correlated response to `/v1/responses` and complete initial Proxy request. [#213](https://github.com/Accenture/reactive-interaction-gateway/issues/213)
-- Implement [HTTP Transport Binding for CloudEvents v0.2](https://github.com/cloudevents/spec/blob/v0.2/http-transport-binding.md). A special fallback to "structured mode" in case the content type is "application/json" and the "ce-specversion" header is not set ensures this change is backward compatible with existing setups. [#153](https://github.com/Accenture/reactive-interaction-gateway/issues/153)
-- [API/Proxy] New request body format for endpoints with `kafka` and `kinesis` targets; see [Deprecated](#Deprecated) below.
-- [Connection] Added longpolling as new connection type  [#217](https://github.com/Accenture/reactive-interaction-gateway/issues/217)
-=======
 - New Prometheus metric: `rig_proxy_requests_total`. For details see [`metrics-details.md`](docs/metrics-details.md).
   [#157](https://github.com/Accenture/reactive-interaction-gateway/issues/157)
 - The respond-via-Kafka feature uses a correlation ID for associating the response with the original request. This correlation ID is now cryptographically verified, which prevents an attacker on the internal network to reroute responses to other users connected to RIG.
@@ -64,7 +55,6 @@
 - Implement [HTTP Transport Binding for CloudEvents v0.2](https://github.com/cloudevents/spec/blob/v0.2/http-transport-binding.md). A special fallback to "structured mode" in case the content type is "application/json" and the "ce-specversion" header is not set ensures this change is backward compatible with existing setups.
   [#153](https://github.com/Accenture/reactive-interaction-gateway/issues/153)
 - New request body format for endpoints with `kafka` and `kinesis` targets; see [Deprecated](#Deprecated) below.
->>>>>>> 22b805d8
 
 ### Changed
 
