# Changelog

All notable changes to this project will be documented in this file.

The format is based on [Keep a Changelog](https://keepachangelog.com/en/1.0.0/),
and this project adheres to [Semantic Versioning](https://semver.org/spec/v2.0.0.html).

## [Unreleased]

### Added

- [API Gateway] New custom metric: `rig_proxy_requests_total`. For details see [`metrics-details.md`](docs/metrics-details.md). [#157](https://github.com/Accenture/reactive-interaction-gateway/issues/157)
<<<<<<< HEAD
- [Docs] Added new set of topics in documentation about Api Gateway, even streams and scaling.
=======
- _Beta_ - Added Apache Avro support for consumer and producer as well as Kafka Schema Registry.
>>>>>>> 59342904

<!-- ### Changed -->

<!-- ### Deprecated -->

<!-- ### Removed -->

### Fixed

- [Docs] Added missing `id` field to swagger spec for `message` API.
- [Kafka] Fixed random generation of group IDs. This led to wrong partition distribution when using multiple RIG nodes. Now consumers will have the same ID which can be changed via environment variable - defaults to `rig`.
- [Proxy] When forwarding an HTTP request, the [`Host`](https://developer.mozilla.org/en-US/docs/Web/HTTP/Headers/Host) request header is now set to the `target_url` defined by the proxy configuration. [#188](https://github.com/Accenture/reactive-interaction-gateway/issues/188)
- [Docs] Fixed missing `swagger.json` file in production Docker image.

<!-- ### Security -->

## [2.1.1] - 2019-03-27

### Added

- When using the proxy, RIG will now add an additional [`Forwarded` header](https://developer.mozilla.org/en-US/docs/Web/HTTP/Headers/Forwarded).
[#113](https://github.com/Accenture/reactive-interaction-gateway/issues/113)
- Increased length of header value in HTTP requests to 16384 to support long tokens for SAML.

### Changed

- HTTPS certificates may now be passed using absolute paths. (Previously, the locations of the HTTPS certificates were limited to the OTP-applications' `priv` directories `rig_api/priv/cert` and `rig_inbound_gateway/priv/cert`.) Additionally, for security reasons we no longer include the self-signed certificate with the docker image. Please adapt your environment configuration accordingly.
[#151](https://github.com/Accenture/reactive-interaction-gateway/issues/151)
[#182](https://github.com/Accenture/reactive-interaction-gateway/issues/182)
- Validation errors for SSE & WS connections and the subscriptions endpoint should now be a lot more helpful. Invalid JWTs, as well as invalid subscriptions, cause the endpoints to respond with an error immediately.
[#54](https://github.com/Accenture/reactive-interaction-gateway/issues/54)
[#164](https://github.com/Accenture/reactive-interaction-gateway/issues/164)

### Fixed

- [Proxy] Parsing of JSON files in proxy module - `api.id` was expected to be an atom, but when using files it's a string.
- [Kinesis] Support for CloudEvents versions 0.1 and 0.2.
- [Docs] Fixed channels example with latest RIG API changes.
- [Docs] Fixed sse/ws examples to use JWT inferred subscriptions correctly.

## [2.1.0] - 2019-02-15

### Added

- Prometheus monitoring endpoint. [#96](https://github.com/Accenture/reactive-interaction-gateway/issues/96)
- The proxy configuration can now also be passed as a JSON string. This allows to run the Docker image in environments where mounting a file in a container is not possible. [#159](https://github.com/Accenture/reactive-interaction-gateway/issues/159)

### Removed

- Rate limiting. [#144](https://github.com/Accenture/reactive-interaction-gateway/issues/144)

## [2.0.2] - 2019-01-20

### Fixed

- Upgraded a dependency to fix the Docker build. [#149](https://github.com/Accenture/reactive-interaction-gateway/issues/149)

## [2.0.1] - 2019-01-20

### Fixed

- A library upgrade caused idle SSE connections to time out after 60 seconds. This timeout is now disabled. [PR #148](https://github.com/Accenture/reactive-interaction-gateway/pull/148)

## [2.0.0] - 2019-01-16

### Added

- HTTP/2 and HTTPS support. [#34](https://github.com/Accenture/reactive-interaction-gateway/issues/34)
- The SSE and WebSocket endpoints now take a "subscriptions" parameter that allows to create (manual) subscriptions (JSON encoded list). This has the same effect as establishing a connection and calling the subscriptions endpoint afterwards.
- OpenAPI (Swagger) documentation for RIG's internal API. [#116](https://github.com/Accenture/reactive-interaction-gateway/issues/116)
- Support for the CloudEvents v0.2 format. [#112](https://github.com/Accenture/reactive-interaction-gateway/issues/112)
- [Proxy] In API definitions regular expressions can now be used to define matching request paths. Also, request paths can be rewritten (see [api.ex](apps/rig_inbound_gateway/lib/rig_inbound_gateway/api_proxy/api.ex) for an example). [#88](https://github.com/Accenture/reactive-interaction-gateway/issues/88)

### Changed

- The SSE and WebSocket endpoints' "token" parameter is renamed to "jwt" (to not confuse it with the connection token).
- [Proxy] When forwarding requests, RIG related meta data (e.g. correlation ID) in CloudEvents is now put into an object under the top-level key "rig". Note that in terms of the current [CloudEvents 0.2](https://github.com/cloudevents/spec/blob/v0.2/spec.md) specification this makes "rig" an [extension](https://github.com/cloudevents/spec/blob/v0.2/primer.md#cloudevent-attribute-extensions). Also, all RIG related keys have been renamed from snake_case to camelCase.
- [Proxy] Previously API definitions for proxy were turning on security check for endpoints by `not_secured: false` which is a bit confusing -- changed to more readable form `secured: true`.
- [Auth] No longer assumes the "Bearer" token type when no access token type is prepended in the Authorization header. Consequently, a client is expected to explicitly use "Bearer" for sending its JWT authorization token. More more details, see [RFC 6749](https://tools.ietf.org/html/rfc6749#section-7.1).
- All events that RIG creates are now in CloudEvents v0.2 format (before: CloudEvents v0.1).
- [Proxy] When using Kafka or Kinesis as the target, connection related data is added to the event before publishing it to the respective topic/partition. With the introduction of CloudEvents v0.2, RIG now follows the CloudEvent extension syntax with all fields put into a common top-level object called "rig". Additionally, the object's field names have been changed slightly to prevent simple mistakes like case-sensitivity issues. Also, the expected request body fields have been renamed to be more descriptive. To that end, usage information returned as plaintext should help the API user in case of a Bad Request.

<!-- ### Deprecated -->

<!-- ### Removed -->

### Fixed

- Extractor configuration reload
- [Inbound] Fixed response to CORS related preflight request.

<!-- ### Security -->

## [2.0.0-beta.2] - 2018-11-09

### Added

- [Auth] JWT now supports RS256 algorithm in addition to HS256. [#84](https://github.com/Accenture/reactive-interaction-gateway/issues/84)
- [Outbound] Support Kafka SSL and SASL/Plain authentication. [#79](https://github.com/Accenture/reactive-interaction-gateway/issues/79)
- [Inbound] Add new endpoints at `/_rig/v1/` for subscribing to CloudEvents using SSE/WS, for creating subscriptions to specific event types, and for publishing CloudEvents. [#90](https://github.com/Accenture/reactive-interaction-gateway/issues/90)
- [Inbound] Expose setting for proxy response timeout. [#91](https://github.com/Accenture/reactive-interaction-gateway/issues/91)
- [Inbound] Subscriptions inference using JWT on SSE/WS connection and subscription creation. [#90](https://github.com/Accenture/reactive-interaction-gateway/issues/90)
- [Inbound] Allow publishing events to Kafka and Kinesis via reverse-proxy HTTP calls. Optionally, a response can be waited for (using a correlation ID).
- [Docs] Simple event subscription examples for SSE and WS.
- [Outbound] Kafka/Kinesis firehose - set topic/stream to consume and invoke HTTP request when event is consumed.

### Changed

- [Inbound] SSE heartbeats are now sent as comments rather than events, and events without data carry an empty data line to improve cross-browser compatibility. [#64](https://github.com/Accenture/reactive-interaction-gateway/issues/64)
- [Docs] General documentation and outdated info.

### Removed

- [Inbound] Previous SSE/WS communication via Phoenix channels.
- Events that don't follow the CloudEvents spec are no longer supported (easy migration: put your event in a CloudEvent's `data` field).

### Fixed

- [Inbound] Flaky tests in `router_test.exs` -- switching from `Bypass` to `Fakeserver`. [#74](https://github.com/Accenture/reactive-interaction-gateway/issues/74)
- [Docs] Channels example. [#64]https://github.com/Accenture/reactive-interaction-gateway/issues/64

## [2.0.0-beta.1] - 2018-06-21

### Added

- [Outbound] Amazon Kinesis integration. [#27](https://github.com/Accenture/reactive-interaction-gateway/issues/27)
- [Misc] Use lazy logger calls for debug logs.
- [Misc] Format (most files) using Elixir 1.6 formatter.
- [API/Outbound] Add new endpoint `POST /messages` for sending messages (=> Kafka is no longer a hard dependency).
- [Docs] Add a dedicated developer guide.
- [Deploy] Release configuration in `rel/config.exs` and custom `vm.args` (based on what distillery is using). [#29](https://github.com/Accenture/reactive-interaction-gateway/pull/29)
- [Deploy] Production configuration for peerage to use DNS discovery. [#29](https://github.com/Accenture/reactive-interaction-gateway/pull/29)
- [Rig] Module for auto-discovery, using `Peerage` library. [#29](https://github.com/Accenture/reactive-interaction-gateway/pull/29)
- [Deploy] Kubernetes deployment configuration file. [#29](https://github.com/Accenture/reactive-interaction-gateway/pull/29)
- [Misc] Smoke tests setup and test cases for API Proxy and Kafka + Phoenix messaging. [#42](https://github.com/Accenture/reactive-interaction-gateway/pull/42)
- [Outbound] Kafka consumer ready check utility function. [#42](https://github.com/Accenture/reactive-interaction-gateway/pull/42)
- [Docs] List of all environment variables possible to set in `guides/operator-guide.md`. [#36](https://github.com/Accenture/reactive-interaction-gateway/pull/36)
- [Rig] Possibility to set logging level with env var `LOG_LEVEL`. [#49](https://github.com/Accenture/reactive-interaction-gateway/pull/49)
- [Deploy] Variations of Dockerfiles - basic version and AWS version. [#44](https://github.com/Accenture/reactive-interaction-gateway/pull/44)
- [Deploy] Helm deployment chart. [#59](https://github.com/Accenture/reactive-interaction-gateway/pull/59)
- [Inbound] Proxy is now able to do request header transformations. [#76](https://github.com/Accenture/reactive-interaction-gateway/pull/76)

### Changed

- [Api] Endpoint for terminating a session no longer contains user id in path.
- [Misc] Convert to umbrella project layout.
- [Docs] Move documentation from `doc/` to `guides/` as the former is the default for ex_doc output.
- [Inbound] Revised request logging (currently Kafka and console as backends).
- [Inbound] Disable WebSocket timeout. [#58](https://github.com/Accenture/reactive-interaction-gateway/pull/58)
- [Deploy] Dockerfile to use custom `vm.args` file & removed `mix release.init` step. [#29](https://github.com/Accenture/reactive-interaction-gateway/pull/29)

### Fixed

- [Inbound] Make presence channel respect `JWT_USER_FIELD` setting (currently hardcoded to "username")
- [Inbound] Set proper environment variable for Phoenix server `INBOUND_PORT` - [#38](https://github.com/Accenture/reactive-interaction-gateway/pull/38)
- [API] Set proper environment variable for Phoenix server `API_PORT` - [#38](https://github.com/Accenture/reactive-interaction-gateway/pull/38)
- [Examples] Channels example fixed to be compatible with version 2.0.0 [#40](https://github.com/Accenture/reactive-interaction-gateway/pull/40)
- [Inbound] User defined query auth values are no longer overridden by `JWT` auth type
- [Outbound] Handle content-type correctly - [#61](https://github.com/Accenture/reactive-interaction-gateway/pull/61)
- [Inbound] More strict regex match for routes in proxy - [#76](https://github.com/Accenture/reactive-interaction-gateway/pull/76)
- [Inbound] Downcased response headers to avoid duplicates in proxy - [#76](https://github.com/Accenture/reactive-interaction-gateway/pull/76)

## [1.1.0] - 2018-01-11

### Added

- [Deploy] Basic Travis configuration. [#17](https://github.com/Accenture/reactive-interaction-gateway/pull/17)
- [Docs] Configuration ADR document. [#19](https://github.com/Accenture/reactive-interaction-gateway/pull/19)
- [Docs] Websocket and SSE channels example. [#22](https://github.com/Accenture/reactive-interaction-gateway/pull/22)
- [Deploy] Maintain changelog file. [#25](https://github.com/Accenture/reactive-interaction-gateway/pull/25)

### Changed

- [Config] Increase default rate limits. [#16](https://github.com/Accenture/reactive-interaction-gateway/pull/16)
- [Kafka] Make producing of Kafka messages in proxy optional (and turned off by default). [#21](https://github.com/Accenture/reactive-interaction-gateway/pull/21)

### Fixed

- [Config] Fix Travis by disabling credo rule `Design.AliasUsage`. [#18](https://github.com/Accenture/reactive-interaction-gateway/pull/18)

## 1.0.0 - 2017-11-09

### Added

- [Docs] Add `mix docs` script to generate documentation of code base. [#6](https://github.com/Accenture/reactive-interaction-gateway/pull/6)
- [Docs] Add ethics documentation such as code of conduct and contribution guidelines. [#6](https://github.com/Accenture/reactive-interaction-gateway/pull/6)

### Changed

- [Config] Update configuration to be able to modify almost anything by environment variables on RIG start. [#5](https://github.com/Accenture/reactive-interaction-gateway/pull/5)
- [Deploy] Rework Dockerfile to use multistage approach for building RIG Docker image. [#9](https://github.com/Accenture/reactive-interaction-gateway/pull/9)
- [Config] Update entire code base to use `rig` keyword. [#13](https://github.com/Accenture/reactive-interaction-gateway/pull/13)

### Removed

- [Config] Disable Origin checking. [#12](https://github.com/Accenture/reactive-interaction-gateway/pull/12)

[unreleased]: https://github.com/Accenture/reactive-interaction-gateway/compare/2.1.1...HEAD
[2.1.1]: https://github.com/Accenture/reactive-interaction-gateway/compare/2.1.0...2.1.1
[2.1.0]: https://github.com/Accenture/reactive-interaction-gateway/compare/2.0.2...2.1.0
[2.0.2]: https://github.com/Accenture/reactive-interaction-gateway/compare/2.0.1...2.0.2
[2.0.1]: https://github.com/Accenture/reactive-interaction-gateway/compare/2.0.0...2.0.1
[2.0.0]: https://github.com/Accenture/reactive-interaction-gateway/compare/2.0.0-beta.2...2.0.0
[2.0.0-beta.2]: https://github.com/Accenture/reactive-interaction-gateway/compare/2.0.0-beta.1...2.0.0-beta.2
[2.0.0-beta.1]: https://github.com/Accenture/reactive-interaction-gateway/compare/1.1.0...2.0.0-beta.1
[1.1.0]: https://github.com/Accenture/reactive-interaction-gateway/compare/1.0.0...1.1.0<|MERGE_RESOLUTION|>--- conflicted
+++ resolved
@@ -10,11 +10,8 @@
 ### Added
 
 - [API Gateway] New custom metric: `rig_proxy_requests_total`. For details see [`metrics-details.md`](docs/metrics-details.md). [#157](https://github.com/Accenture/reactive-interaction-gateway/issues/157)
-<<<<<<< HEAD
+- _Beta_ - Added Apache Avro support for consumer and producer as well as Kafka Schema Registry.
 - [Docs] Added new set of topics in documentation about Api Gateway, even streams and scaling.
-=======
-- _Beta_ - Added Apache Avro support for consumer and producer as well as Kafka Schema Registry.
->>>>>>> 59342904
 
 <!-- ### Changed -->
 
