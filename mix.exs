defmodule Rig.Umbrella.Mixfile do
  @moduledoc false
  use Mix.Project

  def project do
    [
<<<<<<< HEAD
      apps_path: "apps",
=======
      app: :rig,
      name: "Reactive Interaction Gateway",
      version: "1.1.0",
>>>>>>> 31996b13
      description: description(),
      docs: docs(),
      package: package(),  # hex.pm doesn't support umbrella projects
      elixir: "~> 1.5",
      compilers: [:phoenix] ++ Mix.compilers,
      build_embedded: Mix.env == :prod,
      start_permanent: Mix.env == :prod,
      deps: deps(),
      test_coverage: [tool: ExCoveralls],
      preferred_cli_env: [
        "coveralls": :test,
        "coveralls.detail": :test,
        "coveralls.post": :test,
        "coveralls.html": :test
      ],
    ]
  end

  # Dependencies listed here are available only for this
  # project and cannot be accessed from applications inside
  # the apps folder.
  #
  # Run "mix help deps" for examples and options.
  defp deps do
    [
      {:excoveralls, "~> 0.8.0", only: [:dev, :test]},
      {:credo, "~> 0.7", only: [:dev, :test]},
      {:dialyxir, "~> 0.5", only: [:dev, :test]},
      {:distillery, "~> 1.4"},
      {:ex_doc, "~> 0.16", only: :dev, runtime: false},
    ]
  end

  defp description do
    """
    RIG, the Reactive Interaction Gateway, provides an easy (and scaleable) way to push messages
    from backend services to connected frontends (and vice versa).
    """
  end

  defp package do
    [
      name: "rig",
      maintainers: ["Kevin Bader", "Mario Macai", "Martin Lofaj"],
      licenses: ["Apache 2.0"],
      links: %{"GitHub" => "https://github.com/Accenture/reactive-interaction-gateway"},
    ]
  end

  defp docs do
    [
      name: "Reactive Interaction Gateway",
      source_url: "https://github.com/Accenture/reactive-interaction-gateway",
      homepage_url: "https://github.com/Accenture/reactive-interaction-gateway",
      #homepage_url: "https://accenture.github.io/reactive-interaction-gateway",
      main: "motivation",
      extras: [
        "README.md": [title: "README"],
        "guides/motivation.md": [title: "Why we built it"],
        "guides/configuration.md": [title: "Configuration"],
        "CODE_OF_CONDUCT.md": [title: "Code of Conduct"],
        "CONTRIBUTING.md": [title: "Contributing"],
<<<<<<< HEAD
        "guides/architecture/decisions/0001-record-architecture-decisions.md": [group: "Architecture Decisions"],
        "guides/architecture/decisions/0002-don-t-check-for-functionclauseerror-in-tests.md": [group: "Architecture Decisions"],
        "guides/architecture/decisions/0004-use-rig-config-for-global-configuration.md": [group: "Architecture Decisions"],
=======
        "CHANGELOG.md": [title: "Changelog"],
        "doc/architecture/decisions/0001-record-architecture-decisions.md": [group: "Architecture Decisions"],
        "doc/architecture/decisions/0002-don-t-check-for-functionclauseerror-in-tests.md": [group: "Architecture Decisions"],
        "doc/architecture/decisions/0004-use-rig-config-for-global-configuration.md": [group: "Architecture Decisions"],
        "doc/architecture/decisions/0005-maintain-changelog.md": [group: "Architecture Decisions"],
>>>>>>> 31996b13
      ],
    ]
  end
end<|MERGE_RESOLUTION|>--- conflicted
+++ resolved
@@ -4,13 +4,7 @@
 
   def project do
     [
-<<<<<<< HEAD
       apps_path: "apps",
-=======
-      app: :rig,
-      name: "Reactive Interaction Gateway",
-      version: "1.1.0",
->>>>>>> 31996b13
       description: description(),
       docs: docs(),
       package: package(),  # hex.pm doesn't support umbrella projects
@@ -73,17 +67,10 @@
         "guides/configuration.md": [title: "Configuration"],
         "CODE_OF_CONDUCT.md": [title: "Code of Conduct"],
         "CONTRIBUTING.md": [title: "Contributing"],
-<<<<<<< HEAD
         "guides/architecture/decisions/0001-record-architecture-decisions.md": [group: "Architecture Decisions"],
         "guides/architecture/decisions/0002-don-t-check-for-functionclauseerror-in-tests.md": [group: "Architecture Decisions"],
         "guides/architecture/decisions/0004-use-rig-config-for-global-configuration.md": [group: "Architecture Decisions"],
-=======
-        "CHANGELOG.md": [title: "Changelog"],
-        "doc/architecture/decisions/0001-record-architecture-decisions.md": [group: "Architecture Decisions"],
-        "doc/architecture/decisions/0002-don-t-check-for-functionclauseerror-in-tests.md": [group: "Architecture Decisions"],
-        "doc/architecture/decisions/0004-use-rig-config-for-global-configuration.md": [group: "Architecture Decisions"],
-        "doc/architecture/decisions/0005-maintain-changelog.md": [group: "Architecture Decisions"],
->>>>>>> 31996b13
+        "guides/architecture/decisions/0005-maintain-changelog.md": [group: "Architecture Decisions"],
       ],
     ]
   end
